--- conflicted
+++ resolved
@@ -1,24 +1,18 @@
-CPU info:
-    CPU Model Name: Intel(R) Xeon(R) CPU E5-2630 v2 @ 2.60GHz
-    Hardware threads: 24
-    Total Memory: 268381192 kB
--------------------------------------------------------------------
-=== Running C:\Program Files\Microsoft MPI\Bin\/mpiexec.exe -n 3 C:\jenkins\workspace\CNTK-Test-Windows-W1\x64\release\cntk.exe configFile=C:\jenkins\workspace\CNTK-Test-Windows-W1\Tests\EndToEndTests\Speech\DNN/cntk.cntk currentDirectory=C:\jenkins\workspace\CNTK-Test-Windows-W1\Tests\EndToEndTests\Speech\Data RunDir=C:\Users\svcphil\AppData\Local\Temp\cntk-test-20160816031852.202534\Speech\DNN_ParallelBufferedAsyncGradientAggregation@release_cpu DataDir=C:\jenkins\workspace\CNTK-Test-Windows-W1\Tests\EndToEndTests\Speech\Data ConfigDir=C:\jenkins\workspace\CNTK-Test-Windows-W1\Tests\EndToEndTests\Speech\DNN OutputDir=C:\Users\svcphil\AppData\Local\Temp\cntk-test-20160816031852.202534\Speech\DNN_ParallelBufferedAsyncGradientAggregation@release_cpu DeviceId=-1 timestamping=true numCPUThreads=8 precision=double speechTrain=[SGD=[ParallelTrain=[DataParallelSGD=[gradientBits=1]]]] speechTrain=[SGD=[ParallelTrain=[DataParallelSGD=[useBufferedAsyncGradientAggregation=true]]]] speechTrain=[SGD=[ParallelTrain=[parallelizationStartEpoch=2]]] speechTrain=[SGD=[maxEpochs=4]] speechTrain=[SGD=[ParallelTrain=[syncPerfStats=5]]] stderr=C:\Users\svcphil\AppData\Local\Temp\cntk-test-20160816031852.202534\Speech\DNN_ParallelBufferedAsyncGradientAggregation@release_cpu/stderr
+=== Running C:\Program Files\Microsoft MPI\Bin\/mpiexec.exe -n 3 C:\jenkins\workspace\CNTK-Test-Windows-W1\x64\release\cntk.exe configFile=C:\jenkins\workspace\CNTK-Test-Windows-W1\Tests\EndToEndTests\Speech\DNN/cntk.cntk currentDirectory=C:\jenkins\workspace\CNTK-Test-Windows-W1\Tests\EndToEndTests\Speech\Data RunDir=C:\Users\svcphil\AppData\Local\Temp\cntk-test-20160503132225.174972\Speech\DNN_ParallelBufferedAsyncGradientAggregation@release_cpu DataDir=C:\jenkins\workspace\CNTK-Test-Windows-W1\Tests\EndToEndTests\Speech\Data ConfigDir=C:\jenkins\workspace\CNTK-Test-Windows-W1\Tests\EndToEndTests\Speech\DNN OutputDir=C:\Users\svcphil\AppData\Local\Temp\cntk-test-20160503132225.174972\Speech\DNN_ParallelBufferedAsyncGradientAggregation@release_cpu DeviceId=-1 timestamping=true numCPUThreads=2 precision=double speechTrain=[SGD=[ParallelTrain=[DataParallelSGD=[gradientBits=1]]]] speechTrain=[SGD=[ParallelTrain=[DataParallelSGD=[useBufferedAsyncGradientAggregation=true]]]] speechTrain=[SGD=[ParallelTrain=[parallelizationStartEpoch=2]]] speechTrain=[SGD=[maxEpochs=4]] speechTrain=[SGD=[ParallelTrain=[syncPerfStats=5]]] stderr=C:\Users\svcphil\AppData\Local\Temp\cntk-test-20160503132225.174972\Speech\DNN_ParallelBufferedAsyncGradientAggregation@release_cpu/stderr
 -------------------------------------------------------------------
 Build info: 
 
-		Built time: Aug 16 2016 03:09:16
-		Last modified date: Fri Aug 12 05:28:23 2016
+		Built time: May  3 2016 13:15:46
+		Last modified date: Tue Apr 26 23:35:31 2016
 		Build type: Release
 		Build target: GPU
-		With 1bit-SGD: yes
-		Math lib: mkl
+		With 1bit-SGD: no
 		CUDA_PATH: C:\Program Files\NVIDIA GPU Computing Toolkit\CUDA\v7.5
 		CUB_PATH: c:\src\cub-1.4.1
 		CUDNN_PATH: c:\NVIDIA\cudnn-4.0\cuda
 		Build Branch: HEAD
-		Build SHA1: 026b1e772b963461e189f8f00aa7ed6951298f84
-		Built by svcphil on Philly-Pool1
+		Build SHA1: af96f7cce6c3c78a4f1e9315e061291c79360e12
+		Built by svcphil on cntk-muc01
 		Build Path: c:\jenkins\workspace\CNTK-Build-Windows\Source\CNTK\
 -------------------------------------------------------------------
 Changed current directory to C:\jenkins\workspace\CNTK-Test-Windows-W1\Tests\EndToEndTests\Speech\Data
@@ -26,18 +20,17 @@
 -------------------------------------------------------------------
 Build info: 
 
-		Built time: Aug 16 2016 03:09:16
-		Last modified date: Fri Aug 12 05:28:23 2016
+		Built time: May  3 2016 13:15:46
+		Last modified date: Tue Apr 26 23:35:31 2016
 		Build type: Release
 		Build target: GPU
-		With 1bit-SGD: yes
-		Math lib: mkl
+		With 1bit-SGD: no
 		CUDA_PATH: C:\Program Files\NVIDIA GPU Computing Toolkit\CUDA\v7.5
 		CUB_PATH: c:\src\cub-1.4.1
 		CUDNN_PATH: c:\NVIDIA\cudnn-4.0\cuda
 		Build Branch: HEAD
-		Build SHA1: 026b1e772b963461e189f8f00aa7ed6951298f84
-		Built by svcphil on Philly-Pool1
+		Build SHA1: af96f7cce6c3c78a4f1e9315e061291c79360e12
+		Built by svcphil on cntk-muc01
 		Build Path: c:\jenkins\workspace\CNTK-Build-Windows\Source\CNTK\
 -------------------------------------------------------------------
 Changed current directory to C:\jenkins\workspace\CNTK-Test-Windows-W1\Tests\EndToEndTests\Speech\Data
@@ -45,18 +38,17 @@
 -------------------------------------------------------------------
 Build info: 
 
-		Built time: Aug 16 2016 03:09:16
-		Last modified date: Fri Aug 12 05:28:23 2016
+		Built time: May  3 2016 13:15:46
+		Last modified date: Tue Apr 26 23:35:31 2016
 		Build type: Release
 		Build target: GPU
-		With 1bit-SGD: yes
-		Math lib: mkl
+		With 1bit-SGD: no
 		CUDA_PATH: C:\Program Files\NVIDIA GPU Computing Toolkit\CUDA\v7.5
 		CUB_PATH: c:\src\cub-1.4.1
 		CUDNN_PATH: c:\NVIDIA\cudnn-4.0\cuda
 		Build Branch: HEAD
-		Build SHA1: 026b1e772b963461e189f8f00aa7ed6951298f84
-		Built by svcphil on Philly-Pool1
+		Build SHA1: af96f7cce6c3c78a4f1e9315e061291c79360e12
+		Built by svcphil on cntk-muc01
 		Build Path: c:\jenkins\workspace\CNTK-Build-Windows\Source\CNTK\
 -------------------------------------------------------------------
 Changed current directory to C:\jenkins\workspace\CNTK-Test-Windows-W1\Tests\EndToEndTests\Speech\Data
@@ -65,19 +57,19 @@
 ping [requestnodes (before change)]: 3 nodes pinging each other
 ping [requestnodes (before change)]: 3 nodes pinging each other
 ping [requestnodes (before change)]: all 3 nodes responded
+requestnodes [MPIWrapper]: using 3 out of 3 MPI nodes (3 requested); we (2) are in (participating)
 ping [requestnodes (before change)]: all 3 nodes responded
+ping [requestnodes (before change)]: all 3 nodes responded
+ping [requestnodes (after change)]: 3 nodes pinging each other
 requestnodes [MPIWrapper]: using 3 out of 3 MPI nodes (3 requested); we (1) are in (participating)
-ping [requestnodes (before change)]: all 3 nodes responded
-requestnodes [MPIWrapper]: using 3 out of 3 MPI nodes (3 requested); we (2) are in (participating)
-ping [requestnodes (after change)]: 3 nodes pinging each other
 requestnodes [MPIWrapper]: using 3 out of 3 MPI nodes (3 requested); we (0) are in (participating)
 ping [requestnodes (after change)]: 3 nodes pinging each other
 ping [requestnodes (after change)]: 3 nodes pinging each other
 ping [requestnodes (after change)]: all 3 nodes responded
 ping [requestnodes (after change)]: all 3 nodes responded
 ping [requestnodes (after change)]: all 3 nodes responded
+mpihelper: we are cog 2 in a gearbox of 3
 mpihelper: we are cog 1 in a gearbox of 3
-mpihelper: we are cog 2 in a gearbox of 3
 mpihelper: we are cog 0 in a gearbox of 3
 ping [mpihelper]: 3 nodes pinging each other
 ping [mpihelper]: 3 nodes pinging each other
@@ -85,41 +77,46 @@
 ping [mpihelper]: all 3 nodes responded
 ping [mpihelper]: all 3 nodes responded
 ping [mpihelper]: all 3 nodes responded
-MPI Rank 0: 08/16/2016 03:20:17: Redirecting stderr to file C:\Users\svcphil\AppData\Local\Temp\cntk-test-20160816031852.202534\Speech\DNN_ParallelBufferedAsyncGradientAggregation@release_cpu/stderr_speechTrain.logrank0
-MPI Rank 0: 08/16/2016 03:20:17: -------------------------------------------------------------------
-MPI Rank 0: 08/16/2016 03:20:17: Build info: 
-MPI Rank 0: 
-MPI Rank 0: 08/16/2016 03:20:17: 		Built time: Aug 16 2016 03:09:16
-MPI Rank 0: 08/16/2016 03:20:17: 		Last modified date: Fri Aug 12 05:28:23 2016
-MPI Rank 0: 08/16/2016 03:20:17: 		Build type: Release
-MPI Rank 0: 08/16/2016 03:20:17: 		Build target: GPU
-MPI Rank 0: 08/16/2016 03:20:17: 		With 1bit-SGD: yes
-MPI Rank 0: 08/16/2016 03:20:17: 		Math lib: mkl
-MPI Rank 0: 08/16/2016 03:20:17: 		CUDA_PATH: C:\Program Files\NVIDIA GPU Computing Toolkit\CUDA\v7.5
-MPI Rank 0: 08/16/2016 03:20:17: 		CUB_PATH: c:\src\cub-1.4.1
-MPI Rank 0: 08/16/2016 03:20:17: 		CUDNN_PATH: c:\NVIDIA\cudnn-4.0\cuda
-MPI Rank 0: 08/16/2016 03:20:17: 		Build Branch: HEAD
-MPI Rank 0: 08/16/2016 03:20:17: 		Build SHA1: 026b1e772b963461e189f8f00aa7ed6951298f84
-MPI Rank 0: 08/16/2016 03:20:17: 		Built by svcphil on Philly-Pool1
-MPI Rank 0: 08/16/2016 03:20:17: 		Build Path: c:\jenkins\workspace\CNTK-Build-Windows\Source\CNTK\
-MPI Rank 0: 08/16/2016 03:20:17: -------------------------------------------------------------------
-MPI Rank 0: 08/16/2016 03:20:21: -------------------------------------------------------------------
-MPI Rank 0: 08/16/2016 03:20:21: GPU info:
-MPI Rank 0: 
-MPI Rank 0: 08/16/2016 03:20:21: 		Device[0]: cores = 2880; computeCapability = 3.5; type = "GeForce GTX 780 Ti"; memory = 3072 MB
-MPI Rank 0: 08/16/2016 03:20:21: 		Device[1]: cores = 2880; computeCapability = 3.5; type = "GeForce GTX 780 Ti"; memory = 3072 MB
-MPI Rank 0: 08/16/2016 03:20:21: 		Device[2]: cores = 2880; computeCapability = 3.5; type = "GeForce GTX 780 Ti"; memory = 3072 MB
-MPI Rank 0: 08/16/2016 03:20:21: 		Device[3]: cores = 2880; computeCapability = 3.5; type = "GeForce GTX 780 Ti"; memory = 3072 MB
-MPI Rank 0: 08/16/2016 03:20:21: -------------------------------------------------------------------
-MPI Rank 0: 
-MPI Rank 0: 08/16/2016 03:20:21: Running on DPHAIM-24 at 2016/08/16 03:20:21
-MPI Rank 0: 08/16/2016 03:20:21: Command line: 
-MPI Rank 0: C:\jenkins\workspace\CNTK-Test-Windows-W1\x64\release\cntk.exe  configFile=C:\jenkins\workspace\CNTK-Test-Windows-W1\Tests\EndToEndTests\Speech\DNN/cntk.cntk  currentDirectory=C:\jenkins\workspace\CNTK-Test-Windows-W1\Tests\EndToEndTests\Speech\Data  RunDir=C:\Users\svcphil\AppData\Local\Temp\cntk-test-20160816031852.202534\Speech\DNN_ParallelBufferedAsyncGradientAggregation@release_cpu  DataDir=C:\jenkins\workspace\CNTK-Test-Windows-W1\Tests\EndToEndTests\Speech\Data  ConfigDir=C:\jenkins\workspace\CNTK-Test-Windows-W1\Tests\EndToEndTests\Speech\DNN  OutputDir=C:\Users\svcphil\AppData\Local\Temp\cntk-test-20160816031852.202534\Speech\DNN_ParallelBufferedAsyncGradientAggregation@release_cpu  DeviceId=-1  timestamping=true  numCPUThreads=8  precision=double  speechTrain=[SGD=[ParallelTrain=[DataParallelSGD=[gradientBits=1]]]]  speechTrain=[SGD=[ParallelTrain=[DataParallelSGD=[useBufferedAsyncGradientAggregation=true]]]]  speechTrain=[SGD=[ParallelTrain=[parallelizationStartEpoch=2]]]  speechTrain=[SGD=[maxEpochs=4]]  speechTrain=[SGD=[ParallelTrain=[syncPerfStats=5]]]  stderr=C:\Users\svcphil\AppData\Local\Temp\cntk-test-20160816031852.202534\Speech\DNN_ParallelBufferedAsyncGradientAggregation@release_cpu/stderr
-MPI Rank 0: 
-MPI Rank 0: 
-MPI Rank 0: 
-MPI Rank 0: 08/16/2016 03:20:21: >>>>>>>>>>>>>>>>>>>> RAW CONFIG (VARIABLES NOT RESOLVED) >>>>>>>>>>>>>>>>>>>>
-MPI Rank 0: 08/16/2016 03:20:21: precision = "float"
+
+job aborted:
+[ranks] message
+
+[0] process exited without calling finalize
+
+[1-2] terminated
+
+---- error analysis -----
+
+[0] on CNTK-MUC01
+C:\jenkins\workspace\CNTK-Test-Windows-W1\x64\release\cntk.exe ended prematurely and may have crashed. exit code 0
+
+---- error analysis -----
+MPI Rank 0: 05/03/2016 14:47:28: Redirecting stderr to file C:\Users\svcphil\AppData\Local\Temp\cntk-test-20160503132225.174972\Speech\DNN_ParallelBufferedAsyncGradientAggregation@release_cpu/stderr_speechTrain.logrank0
+MPI Rank 0: 05/03/2016 14:47:28: -------------------------------------------------------------------
+MPI Rank 0: 05/03/2016 14:47:28: Build info: 
+MPI Rank 0: 
+MPI Rank 0: 05/03/2016 14:47:28: 		Built time: May  3 2016 13:15:46
+MPI Rank 0: 05/03/2016 14:47:28: 		Last modified date: Tue Apr 26 23:35:31 2016
+MPI Rank 0: 05/03/2016 14:47:28: 		Build type: Release
+MPI Rank 0: 05/03/2016 14:47:28: 		Build target: GPU
+MPI Rank 0: 05/03/2016 14:47:28: 		With 1bit-SGD: no
+MPI Rank 0: 05/03/2016 14:47:28: 		CUDA_PATH: C:\Program Files\NVIDIA GPU Computing Toolkit\CUDA\v7.5
+MPI Rank 0: 05/03/2016 14:47:28: 		CUB_PATH: c:\src\cub-1.4.1
+MPI Rank 0: 05/03/2016 14:47:28: 		CUDNN_PATH: c:\NVIDIA\cudnn-4.0\cuda
+MPI Rank 0: 05/03/2016 14:47:28: 		Build Branch: HEAD
+MPI Rank 0: 05/03/2016 14:47:28: 		Build SHA1: af96f7cce6c3c78a4f1e9315e061291c79360e12
+MPI Rank 0: 05/03/2016 14:47:28: 		Built by svcphil on cntk-muc01
+MPI Rank 0: 05/03/2016 14:47:28: 		Build Path: c:\jenkins\workspace\CNTK-Build-Windows\Source\CNTK\
+MPI Rank 0: 05/03/2016 14:47:28: -------------------------------------------------------------------
+MPI Rank 0: 
+MPI Rank 0: 05/03/2016 14:47:28: Running on cntk-muc01 at 2016/05/03 14:47:28
+MPI Rank 0: 05/03/2016 14:47:28: Command line: 
+MPI Rank 0: C:\jenkins\workspace\CNTK-Test-Windows-W1\x64\release\cntk.exe  configFile=C:\jenkins\workspace\CNTK-Test-Windows-W1\Tests\EndToEndTests\Speech\DNN/cntk.cntk  currentDirectory=C:\jenkins\workspace\CNTK-Test-Windows-W1\Tests\EndToEndTests\Speech\Data  RunDir=C:\Users\svcphil\AppData\Local\Temp\cntk-test-20160503132225.174972\Speech\DNN_ParallelBufferedAsyncGradientAggregation@release_cpu  DataDir=C:\jenkins\workspace\CNTK-Test-Windows-W1\Tests\EndToEndTests\Speech\Data  ConfigDir=C:\jenkins\workspace\CNTK-Test-Windows-W1\Tests\EndToEndTests\Speech\DNN  OutputDir=C:\Users\svcphil\AppData\Local\Temp\cntk-test-20160503132225.174972\Speech\DNN_ParallelBufferedAsyncGradientAggregation@release_cpu  DeviceId=-1  timestamping=true  numCPUThreads=2  precision=double  speechTrain=[SGD=[ParallelTrain=[DataParallelSGD=[gradientBits=1]]]]  speechTrain=[SGD=[ParallelTrain=[DataParallelSGD=[useBufferedAsyncGradientAggregation=true]]]]  speechTrain=[SGD=[ParallelTrain=[parallelizationStartEpoch=2]]]  speechTrain=[SGD=[maxEpochs=4]]  speechTrain=[SGD=[ParallelTrain=[syncPerfStats=5]]]  stderr=C:\Users\svcphil\AppData\Local\Temp\cntk-test-20160503132225.174972\Speech\DNN_ParallelBufferedAsyncGradientAggregation@release_cpu/stderr
+MPI Rank 0: 
+MPI Rank 0: 
+MPI Rank 0: 
+MPI Rank 0: 05/03/2016 14:47:28: >>>>>>>>>>>>>>>>>>>> RAW CONFIG (VARIABLES NOT RESOLVED) >>>>>>>>>>>>>>>>>>>>
+MPI Rank 0: 05/03/2016 14:47:28: precision = "float"
 MPI Rank 0: command = speechTrain
 MPI Rank 0: deviceId = $DeviceId$
 MPI Rank 0: parallelTrain = true
@@ -131,7 +128,7 @@
 MPI Rank 0:     SimpleNetworkBuilder = [
 MPI Rank 0:         layerSizes = 363:512:512:132
 MPI Rank 0:         trainingCriterion = "CrossEntropyWithSoftmax"
-MPI Rank 0:         evalCriterion = "ClassificationError"
+MPI Rank 0:         evalCriterion = "ErrorPrediction"
 MPI Rank 0:         layerTypes = "Sigmoid"
 MPI Rank 0:         initValueScale = 1.0
 MPI Rank 0:         applyMeanVarNorm = true
@@ -157,7 +154,7 @@
 MPI Rank 0:              then CrossEntropyWithSoftmax(labels, outZ, tag='criterion')
 MPI Rank 0:              else Fail('unknown trainingCriterion ' + trainingCriterion)
 MPI Rank 0:         Err = if evalCriterion == 'Err' then
-MPI Rank 0:               ClassificationError(labels, outZ, tag='evaluation')
+MPI Rank 0:               ErrorPrediction(labels, outZ, tag='evaluation')
 MPI Rank 0:               else Fail('unknown evalCriterion ' + evalCriterion)
 MPI Rank 0:         logPrior = LogPrior(labels)
 MPI Rank 0:         // TODO: how to add a tag to an infix operation?
@@ -195,7 +192,6 @@
 MPI Rank 0:         miniBatchMode = "partial"
 MPI Rank 0:         randomize = "auto"
 MPI Rank 0:         verbosity = 0
-MPI Rank 0:         useMersenneTwisterRand=true
 MPI Rank 0:         features = [
 MPI Rank 0:             dim = 363
 MPI Rank 0:             type = "real"
@@ -210,37 +206,37 @@
 MPI Rank 0:     ]
 MPI Rank 0: ]
 MPI Rank 0: currentDirectory=C:\jenkins\workspace\CNTK-Test-Windows-W1\Tests\EndToEndTests\Speech\Data
-MPI Rank 0: RunDir=C:\Users\svcphil\AppData\Local\Temp\cntk-test-20160816031852.202534\Speech\DNN_ParallelBufferedAsyncGradientAggregation@release_cpu
+MPI Rank 0: RunDir=C:\Users\svcphil\AppData\Local\Temp\cntk-test-20160503132225.174972\Speech\DNN_ParallelBufferedAsyncGradientAggregation@release_cpu
 MPI Rank 0: DataDir=C:\jenkins\workspace\CNTK-Test-Windows-W1\Tests\EndToEndTests\Speech\Data
 MPI Rank 0: ConfigDir=C:\jenkins\workspace\CNTK-Test-Windows-W1\Tests\EndToEndTests\Speech\DNN
-MPI Rank 0: OutputDir=C:\Users\svcphil\AppData\Local\Temp\cntk-test-20160816031852.202534\Speech\DNN_ParallelBufferedAsyncGradientAggregation@release_cpu
+MPI Rank 0: OutputDir=C:\Users\svcphil\AppData\Local\Temp\cntk-test-20160503132225.174972\Speech\DNN_ParallelBufferedAsyncGradientAggregation@release_cpu
 MPI Rank 0: DeviceId=-1
 MPI Rank 0: timestamping=true
-MPI Rank 0: numCPUThreads=8
+MPI Rank 0: numCPUThreads=2
 MPI Rank 0: precision=double
 MPI Rank 0: speechTrain=[SGD=[ParallelTrain=[DataParallelSGD=[gradientBits=1]]]]
 MPI Rank 0: speechTrain=[SGD=[ParallelTrain=[DataParallelSGD=[useBufferedAsyncGradientAggregation=true]]]]
 MPI Rank 0: speechTrain=[SGD=[ParallelTrain=[parallelizationStartEpoch=2]]]
 MPI Rank 0: speechTrain=[SGD=[maxEpochs=4]]
 MPI Rank 0: speechTrain=[SGD=[ParallelTrain=[syncPerfStats=5]]]
-MPI Rank 0: stderr=C:\Users\svcphil\AppData\Local\Temp\cntk-test-20160816031852.202534\Speech\DNN_ParallelBufferedAsyncGradientAggregation@release_cpu/stderr
-MPI Rank 0: 
-MPI Rank 0: 08/16/2016 03:20:21: <<<<<<<<<<<<<<<<<<<< RAW CONFIG (VARIABLES NOT RESOLVED)  <<<<<<<<<<<<<<<<<<<<
-MPI Rank 0: 
-MPI Rank 0: 08/16/2016 03:20:21: >>>>>>>>>>>>>>>>>>>> RAW CONFIG WITH ALL VARIABLES RESOLVED >>>>>>>>>>>>>>>>>>>>
-MPI Rank 0: 08/16/2016 03:20:21: precision = "float"
+MPI Rank 0: stderr=C:\Users\svcphil\AppData\Local\Temp\cntk-test-20160503132225.174972\Speech\DNN_ParallelBufferedAsyncGradientAggregation@release_cpu/stderr
+MPI Rank 0: 
+MPI Rank 0: 05/03/2016 14:47:28: <<<<<<<<<<<<<<<<<<<< RAW CONFIG (VARIABLES NOT RESOLVED)  <<<<<<<<<<<<<<<<<<<<
+MPI Rank 0: 
+MPI Rank 0: 05/03/2016 14:47:28: >>>>>>>>>>>>>>>>>>>> RAW CONFIG WITH ALL VARIABLES RESOLVED >>>>>>>>>>>>>>>>>>>>
+MPI Rank 0: 05/03/2016 14:47:28: precision = "float"
 MPI Rank 0: command = speechTrain
 MPI Rank 0: deviceId = -1
 MPI Rank 0: parallelTrain = true
 MPI Rank 0: speechTrain = [
 MPI Rank 0:     action = "train"
-MPI Rank 0:     modelPath = "C:\Users\svcphil\AppData\Local\Temp\cntk-test-20160816031852.202534\Speech\DNN_ParallelBufferedAsyncGradientAggregation@release_cpu/models/cntkSpeech.dnn"
+MPI Rank 0:     modelPath = "C:\Users\svcphil\AppData\Local\Temp\cntk-test-20160503132225.174972\Speech\DNN_ParallelBufferedAsyncGradientAggregation@release_cpu/models/cntkSpeech.dnn"
 MPI Rank 0:     deviceId = -1
 MPI Rank 0:     traceLevel = 1
 MPI Rank 0:     SimpleNetworkBuilder = [
 MPI Rank 0:         layerSizes = 363:512:512:132
 MPI Rank 0:         trainingCriterion = "CrossEntropyWithSoftmax"
-MPI Rank 0:         evalCriterion = "ClassificationError"
+MPI Rank 0:         evalCriterion = "ErrorPrediction"
 MPI Rank 0:         layerTypes = "Sigmoid"
 MPI Rank 0:         initValueScale = 1.0
 MPI Rank 0:         applyMeanVarNorm = true
@@ -266,7 +262,7 @@
 MPI Rank 0:              then CrossEntropyWithSoftmax(labels, outZ, tag='criterion')
 MPI Rank 0:              else Fail('unknown trainingCriterion ' + trainingCriterion)
 MPI Rank 0:         Err = if evalCriterion == 'Err' then
-MPI Rank 0:               ClassificationError(labels, outZ, tag='evaluation')
+MPI Rank 0:               ErrorPrediction(labels, outZ, tag='evaluation')
 MPI Rank 0:               else Fail('unknown evalCriterion ' + evalCriterion)
 MPI Rank 0:         logPrior = LogPrior(labels)
 MPI Rank 0:         // TODO: how to add a tag to an infix operation?
@@ -304,7 +300,6 @@
 MPI Rank 0:         miniBatchMode = "partial"
 MPI Rank 0:         randomize = "auto"
 MPI Rank 0:         verbosity = 0
-MPI Rank 0:         useMersenneTwisterRand=true
 MPI Rank 0:         features = [
 MPI Rank 0:             dim = 363
 MPI Rank 0:             type = "real"
@@ -319,43 +314,43 @@
 MPI Rank 0:     ]
 MPI Rank 0: ]
 MPI Rank 0: currentDirectory=C:\jenkins\workspace\CNTK-Test-Windows-W1\Tests\EndToEndTests\Speech\Data
-MPI Rank 0: RunDir=C:\Users\svcphil\AppData\Local\Temp\cntk-test-20160816031852.202534\Speech\DNN_ParallelBufferedAsyncGradientAggregation@release_cpu
+MPI Rank 0: RunDir=C:\Users\svcphil\AppData\Local\Temp\cntk-test-20160503132225.174972\Speech\DNN_ParallelBufferedAsyncGradientAggregation@release_cpu
 MPI Rank 0: DataDir=C:\jenkins\workspace\CNTK-Test-Windows-W1\Tests\EndToEndTests\Speech\Data
 MPI Rank 0: ConfigDir=C:\jenkins\workspace\CNTK-Test-Windows-W1\Tests\EndToEndTests\Speech\DNN
-MPI Rank 0: OutputDir=C:\Users\svcphil\AppData\Local\Temp\cntk-test-20160816031852.202534\Speech\DNN_ParallelBufferedAsyncGradientAggregation@release_cpu
+MPI Rank 0: OutputDir=C:\Users\svcphil\AppData\Local\Temp\cntk-test-20160503132225.174972\Speech\DNN_ParallelBufferedAsyncGradientAggregation@release_cpu
 MPI Rank 0: DeviceId=-1
 MPI Rank 0: timestamping=true
-MPI Rank 0: numCPUThreads=8
+MPI Rank 0: numCPUThreads=2
 MPI Rank 0: precision=double
 MPI Rank 0: speechTrain=[SGD=[ParallelTrain=[DataParallelSGD=[gradientBits=1]]]]
 MPI Rank 0: speechTrain=[SGD=[ParallelTrain=[DataParallelSGD=[useBufferedAsyncGradientAggregation=true]]]]
 MPI Rank 0: speechTrain=[SGD=[ParallelTrain=[parallelizationStartEpoch=2]]]
 MPI Rank 0: speechTrain=[SGD=[maxEpochs=4]]
 MPI Rank 0: speechTrain=[SGD=[ParallelTrain=[syncPerfStats=5]]]
-MPI Rank 0: stderr=C:\Users\svcphil\AppData\Local\Temp\cntk-test-20160816031852.202534\Speech\DNN_ParallelBufferedAsyncGradientAggregation@release_cpu/stderr
-MPI Rank 0: 
-MPI Rank 0: 08/16/2016 03:20:21: <<<<<<<<<<<<<<<<<<<< RAW CONFIG WITH ALL VARIABLES RESOLVED <<<<<<<<<<<<<<<<<<<<
-MPI Rank 0: 
-MPI Rank 0: 08/16/2016 03:20:21: >>>>>>>>>>>>>>>>>>>> PROCESSED CONFIG WITH ALL VARIABLES RESOLVED >>>>>>>>>>>>>>>>>>>>
+MPI Rank 0: stderr=C:\Users\svcphil\AppData\Local\Temp\cntk-test-20160503132225.174972\Speech\DNN_ParallelBufferedAsyncGradientAggregation@release_cpu/stderr
+MPI Rank 0: 
+MPI Rank 0: 05/03/2016 14:47:28: <<<<<<<<<<<<<<<<<<<< RAW CONFIG WITH ALL VARIABLES RESOLVED <<<<<<<<<<<<<<<<<<<<
+MPI Rank 0: 
+MPI Rank 0: 05/03/2016 14:47:28: >>>>>>>>>>>>>>>>>>>> PROCESSED CONFIG WITH ALL VARIABLES RESOLVED >>>>>>>>>>>>>>>>>>>>
 MPI Rank 0: configparameters: cntk.cntk:command=speechTrain
 MPI Rank 0: configparameters: cntk.cntk:ConfigDir=C:\jenkins\workspace\CNTK-Test-Windows-W1\Tests\EndToEndTests\Speech\DNN
 MPI Rank 0: configparameters: cntk.cntk:currentDirectory=C:\jenkins\workspace\CNTK-Test-Windows-W1\Tests\EndToEndTests\Speech\Data
 MPI Rank 0: configparameters: cntk.cntk:DataDir=C:\jenkins\workspace\CNTK-Test-Windows-W1\Tests\EndToEndTests\Speech\Data
 MPI Rank 0: configparameters: cntk.cntk:deviceId=-1
-MPI Rank 0: configparameters: cntk.cntk:numCPUThreads=8
-MPI Rank 0: configparameters: cntk.cntk:OutputDir=C:\Users\svcphil\AppData\Local\Temp\cntk-test-20160816031852.202534\Speech\DNN_ParallelBufferedAsyncGradientAggregation@release_cpu
+MPI Rank 0: configparameters: cntk.cntk:numCPUThreads=2
+MPI Rank 0: configparameters: cntk.cntk:OutputDir=C:\Users\svcphil\AppData\Local\Temp\cntk-test-20160503132225.174972\Speech\DNN_ParallelBufferedAsyncGradientAggregation@release_cpu
 MPI Rank 0: configparameters: cntk.cntk:parallelTrain=true
 MPI Rank 0: configparameters: cntk.cntk:precision=double
-MPI Rank 0: configparameters: cntk.cntk:RunDir=C:\Users\svcphil\AppData\Local\Temp\cntk-test-20160816031852.202534\Speech\DNN_ParallelBufferedAsyncGradientAggregation@release_cpu
+MPI Rank 0: configparameters: cntk.cntk:RunDir=C:\Users\svcphil\AppData\Local\Temp\cntk-test-20160503132225.174972\Speech\DNN_ParallelBufferedAsyncGradientAggregation@release_cpu
 MPI Rank 0: configparameters: cntk.cntk:speechTrain=[
 MPI Rank 0:     action = "train"
-MPI Rank 0:     modelPath = "C:\Users\svcphil\AppData\Local\Temp\cntk-test-20160816031852.202534\Speech\DNN_ParallelBufferedAsyncGradientAggregation@release_cpu/models/cntkSpeech.dnn"
+MPI Rank 0:     modelPath = "C:\Users\svcphil\AppData\Local\Temp\cntk-test-20160503132225.174972\Speech\DNN_ParallelBufferedAsyncGradientAggregation@release_cpu/models/cntkSpeech.dnn"
 MPI Rank 0:     deviceId = -1
 MPI Rank 0:     traceLevel = 1
 MPI Rank 0:     SimpleNetworkBuilder = [
 MPI Rank 0:         layerSizes = 363:512:512:132
 MPI Rank 0:         trainingCriterion = "CrossEntropyWithSoftmax"
-MPI Rank 0:         evalCriterion = "ClassificationError"
+MPI Rank 0:         evalCriterion = "ErrorPrediction"
 MPI Rank 0:         layerTypes = "Sigmoid"
 MPI Rank 0:         initValueScale = 1.0
 MPI Rank 0:         applyMeanVarNorm = true
@@ -381,7 +376,7 @@
 MPI Rank 0:              then CrossEntropyWithSoftmax(labels, outZ, tag='criterion')
 MPI Rank 0:              else Fail('unknown trainingCriterion ' + trainingCriterion)
 MPI Rank 0:         Err = if evalCriterion == 'Err' then
-MPI Rank 0:               ClassificationError(labels, outZ, tag='evaluation')
+MPI Rank 0:               ErrorPrediction(labels, outZ, tag='evaluation')
 MPI Rank 0:               else Fail('unknown evalCriterion ' + evalCriterion)
 MPI Rank 0:         logPrior = LogPrior(labels)
 MPI Rank 0:         // TODO: how to add a tag to an infix operation?
@@ -419,7 +414,6 @@
 MPI Rank 0:         miniBatchMode = "partial"
 MPI Rank 0:         randomize = "auto"
 MPI Rank 0:         verbosity = 0
-MPI Rank 0:         useMersenneTwisterRand=true
 MPI Rank 0:         features = [
 MPI Rank 0:             dim = 363
 MPI Rank 0:             type = "real"
@@ -434,23 +428,23 @@
 MPI Rank 0:     ]
 MPI Rank 0: ] [SGD=[ParallelTrain=[DataParallelSGD=[gradientBits=1]]]] [SGD=[ParallelTrain=[DataParallelSGD=[useBufferedAsyncGradientAggregation=true]]]] [SGD=[ParallelTrain=[parallelizationStartEpoch=2]]] [SGD=[maxEpochs=4]] [SGD=[ParallelTrain=[syncPerfStats=5]]]
 MPI Rank 0: 
-MPI Rank 0: configparameters: cntk.cntk:stderr=C:\Users\svcphil\AppData\Local\Temp\cntk-test-20160816031852.202534\Speech\DNN_ParallelBufferedAsyncGradientAggregation@release_cpu/stderr
+MPI Rank 0: configparameters: cntk.cntk:stderr=C:\Users\svcphil\AppData\Local\Temp\cntk-test-20160503132225.174972\Speech\DNN_ParallelBufferedAsyncGradientAggregation@release_cpu/stderr
 MPI Rank 0: configparameters: cntk.cntk:timestamping=true
-MPI Rank 0: 08/16/2016 03:20:21: <<<<<<<<<<<<<<<<<<<< PROCESSED CONFIG WITH ALL VARIABLES RESOLVED <<<<<<<<<<<<<<<<<<<<
-MPI Rank 0: 08/16/2016 03:20:21: Commands: speechTrain
-MPI Rank 0: 08/16/2016 03:20:21: Precision = "double"
-MPI Rank 0: 08/16/2016 03:20:21: Using 8 CPU threads.
-MPI Rank 0: 08/16/2016 03:20:21: CNTKModelPath: C:\Users\svcphil\AppData\Local\Temp\cntk-test-20160816031852.202534\Speech\DNN_ParallelBufferedAsyncGradientAggregation@release_cpu/models/cntkSpeech.dnn
-MPI Rank 0: 08/16/2016 03:20:21: CNTKCommandTrainInfo: speechTrain : 4
-MPI Rank 0: 08/16/2016 03:20:21: CNTKCommandTrainInfo: CNTKNoMoreCommands_Total : 4
-MPI Rank 0: 
-MPI Rank 0: 08/16/2016 03:20:21: ##############################################################################
-MPI Rank 0: 08/16/2016 03:20:21: #                                                                            #
-MPI Rank 0: 08/16/2016 03:20:21: # Action "train"                                                             #
-MPI Rank 0: 08/16/2016 03:20:21: #                                                                            #
-MPI Rank 0: 08/16/2016 03:20:21: ##############################################################################
-MPI Rank 0: 
-MPI Rank 0: 08/16/2016 03:20:21: CNTKCommandTrainBegin: speechTrain
+MPI Rank 0: 05/03/2016 14:47:28: <<<<<<<<<<<<<<<<<<<< PROCESSED CONFIG WITH ALL VARIABLES RESOLVED <<<<<<<<<<<<<<<<<<<<
+MPI Rank 0: 05/03/2016 14:47:28: Commands: speechTrain
+MPI Rank 0: 05/03/2016 14:47:28: Precision = "double"
+MPI Rank 0: 05/03/2016 14:47:28: Using 2 CPU threads.
+MPI Rank 0: 05/03/2016 14:47:28: CNTKModelPath: C:\Users\svcphil\AppData\Local\Temp\cntk-test-20160503132225.174972\Speech\DNN_ParallelBufferedAsyncGradientAggregation@release_cpu/models/cntkSpeech.dnn
+MPI Rank 0: 05/03/2016 14:47:28: CNTKCommandTrainInfo: speechTrain : 4
+MPI Rank 0: 05/03/2016 14:47:28: CNTKCommandTrainInfo: CNTKNoMoreCommands_Total : 4
+MPI Rank 0: 
+MPI Rank 0: 05/03/2016 14:47:28: ##############################################################################
+MPI Rank 0: 05/03/2016 14:47:28: #                                                                            #
+MPI Rank 0: 05/03/2016 14:47:28: # Action "train"                                                             #
+MPI Rank 0: 05/03/2016 14:47:28: #                                                                            #
+MPI Rank 0: 05/03/2016 14:47:28: ##############################################################################
+MPI Rank 0: 
+MPI Rank 0: 05/03/2016 14:47:28: CNTKCommandTrainBegin: speechTrain
 MPI Rank 0: SimpleNetworkBuilder Using CPU
 MPI Rank 0: reading script file glob_0000.scp ... 948 entries
 MPI Rank 0: total 132 state names in state list C:\jenkins\workspace\CNTK-Test-Windows-W1\Tests\EndToEndTests\Speech\Data/state.list
@@ -459,25 +453,13 @@
 MPI Rank 0: label set 0: 129 classes
 MPI Rank 0: minibatchutterancesource: 948 utterances grouped into 3 chunks, av. chunk size: 316.0 utterances, 84244.7 frames
 MPI Rank 0: 
-MPI Rank 0: 08/16/2016 03:20:21: Creating virgin network.
-MPI Rank 0: Node 'W0' (LearnableParameter operation): Initializing Parameter[512 x 363] <- 0.000000.
-MPI Rank 0: Node 'W0' (LearnableParameter operation): Initializing Parameter[512 x 363] <- uniform(seed=1, range=0.050000*1.000000, onCPU=false).
-MPI Rank 0: Node 'B0' (LearnableParameter operation): Initializing Parameter[512 x 1] <- 0.000000.
-MPI Rank 0: Node 'B0' (LearnableParameter operation): Initializing Parameter[512 x 1] <- 0.000000.
-MPI Rank 0: Node 'W1' (LearnableParameter operation): Initializing Parameter[512 x 512] <- 0.000000.
-MPI Rank 0: Node 'W1' (LearnableParameter operation): Initializing Parameter[512 x 512] <- uniform(seed=2, range=0.050000*1.000000, onCPU=false).
-MPI Rank 0: Node 'B1' (LearnableParameter operation): Initializing Parameter[512 x 1] <- 0.000000.
-MPI Rank 0: Node 'B1' (LearnableParameter operation): Initializing Parameter[512 x 1] <- 0.000000.
-MPI Rank 0: Node 'W2' (LearnableParameter operation): Initializing Parameter[132 x 512] <- 0.000000.
-MPI Rank 0: Node 'W2' (LearnableParameter operation): Initializing Parameter[132 x 512] <- uniform(seed=3, range=0.050000*1.000000, onCPU=false).
-MPI Rank 0: Node 'B2' (LearnableParameter operation): Initializing Parameter[132 x 1] <- 0.000000.
-MPI Rank 0: Node 'B2' (LearnableParameter operation): Initializing Parameter[132 x 1] <- 0.000000.
+MPI Rank 0: 05/03/2016 14:47:28: Creating virgin network.
 MPI Rank 0: 
 MPI Rank 0: Post-processing network...
 MPI Rank 0: 
 MPI Rank 0: 7 roots:
 MPI Rank 0: 	CrossEntropyWithSoftmax = CrossEntropyWithSoftmax()
-MPI Rank 0: 	EvalClassificationError = ClassificationError()
+MPI Rank 0: 	EvalErrorPrediction = ErrorPrediction()
 MPI Rank 0: 	InvStdOfFeatures = InvStdDev()
 MPI Rank 0: 	MeanOfFeatures = Mean()
 MPI Rank 0: 	PosteriorProb = Softmax()
@@ -506,7 +488,7 @@
 MPI Rank 0: Validating --> B2 = LearnableParameter() :  -> [132 x 1]
 MPI Rank 0: Validating --> HLast = Plus (W2*H1, B2) : [132 x 1 x *], [132 x 1] -> [132 x 1 x *]
 MPI Rank 0: Validating --> CrossEntropyWithSoftmax = CrossEntropyWithSoftmax (labels, HLast) : [132 x *], [132 x 1 x *] -> [1]
-MPI Rank 0: Validating --> EvalClassificationError = ClassificationError (labels, HLast) : [132 x *], [132 x 1 x *] -> [1]
+MPI Rank 0: Validating --> EvalErrorPrediction = ErrorPrediction (labels, HLast) : [132 x *], [132 x 1 x *] -> [1]
 MPI Rank 0: Validating --> PosteriorProb = Softmax (HLast) : [132 x 1 x *] -> [132 x 1 x *]
 MPI Rank 0: Validating --> Prior = Mean (labels) : [132 x *] -> [132]
 MPI Rank 0: Validating --> LogOfPrior = Log (Prior) : [132] -> [132]
@@ -523,50 +505,21 @@
 MPI Rank 0: 
 MPI Rank 0: Post-processing network complete.
 MPI Rank 0: 
-MPI Rank 0: 08/16/2016 03:20:21: Created model with 25 nodes on CPU.
-MPI Rank 0: 
-MPI Rank 0: 08/16/2016 03:20:21: Training criterion node(s):
-MPI Rank 0: 08/16/2016 03:20:21: 	CrossEntropyWithSoftmax = CrossEntropyWithSoftmax
-MPI Rank 0: 
-<<<<<<< HEAD
+MPI Rank 0: 05/03/2016 14:47:28: Created model with 25 nodes on CPU.
+MPI Rank 0: 
+MPI Rank 0: 05/03/2016 14:47:28: Training criterion node(s):
+MPI Rank 0: 05/03/2016 14:47:28: 	CrossEntropyWithSoftmax = CrossEntropyWithSoftmax
+MPI Rank 0: 
 MPI Rank 0: 05/03/2016 14:47:28: Evaluation criterion node(s):
 MPI Rank 0: 
-MPI Rank 0: 05/03/2016 14:47:28: 	EvalClassificationError = ClassificationError
-=======
-MPI Rank 0: 08/16/2016 03:20:21: Evaluation criterion node(s):
-MPI Rank 0: 08/16/2016 03:20:21: 	EvalErrorPrediction = ErrorPrediction
->>>>>>> 8493f118
+MPI Rank 0: 05/03/2016 14:47:28: 	EvalErrorPrediction = ErrorPrediction
 MPI Rank 0: 
 MPI Rank 0: 
 MPI Rank 0: Allocating matrices for forward and/or backward propagation.
 MPI Rank 0: 
-MPI Rank 0: Memory Sharing: Out of 40 matrices, 19 are shared as 8, and 21 are not shared.
-MPI Rank 0: 
-MPI Rank 0: 	{ B1 : [512 x 1] (gradient)
-MPI Rank 0: 	  H2 : [512 x 1 x *] (gradient)
-MPI Rank 0: 	  HLast : [132 x 1 x *] (gradient) }
-MPI Rank 0: 	{ H2 : [512 x 1 x *]
-MPI Rank 0: 	  W1*H1 : [512 x 1 x *] (gradient) }
-MPI Rank 0: 	{ W0*features+B0 : [512 x 1 x *] (gradient)
-MPI Rank 0: 	  W1*H1 : [512 x 1 x *] }
-MPI Rank 0: 	{ B0 : [512 x 1] (gradient)
-MPI Rank 0: 	  H1 : [512 x 1 x *] (gradient)
-MPI Rank 0: 	  W1*H1+B1 : [512 x 1 x *] (gradient)
-MPI Rank 0: 	  W2*H1 : [132 x 1 x *] }
-MPI Rank 0: 	{ W1 : [512 x 512] (gradient)
-MPI Rank 0: 	  W1*H1+B1 : [512 x 1 x *] }
-MPI Rank 0: 	{ HLast : [132 x 1 x *]
-MPI Rank 0: 	  W2 : [132 x 512] (gradient) }
-MPI Rank 0: 	{ W0 : [512 x 363] (gradient)
-MPI Rank 0: 	  W0*features+B0 : [512 x 1 x *] }
-MPI Rank 0: 	{ H1 : [512 x 1 x *]
-MPI Rank 0: 	  W0*features : [512 x *] (gradient) }
-MPI Rank 0: 
-MPI Rank 0: 
-MPI Rank 0: 08/16/2016 03:20:21: Training 516740 parameters in 6 out of 6 parameter tensors and 15 nodes with gradient:
-MPI Rank 0: 
-<<<<<<< HEAD
-MPI Rank 0: 0000000000000000: {[EvalClassificationError Gradient[1]] [InvStdOfFeatures Gradient[363]] [LogOfPrior Gradient[132]] [MVNormalizedFeatures Gradient[363 x *]] [MeanOfFeatures Gradient[363]] [PosteriorProb Gradient[132 x 1 x *]] [PosteriorProb Value[132 x 1 x *]] [Prior Gradient[132]] [ScaledLogLikelihood Gradient[132 x 1 x *]] [features Gradient[363 x *]] [labels Gradient[132 x *]] }
+MPI Rank 0: Memory Sharing Structure:
+MPI Rank 0: 
+MPI Rank 0: 0000000000000000: {[EvalErrorPrediction Gradient[1]] [InvStdOfFeatures Gradient[363]] [LogOfPrior Gradient[132]] [MVNormalizedFeatures Gradient[363 x *]] [MeanOfFeatures Gradient[363]] [PosteriorProb Gradient[132 x 1 x *]] [PosteriorProb Value[132 x 1 x *]] [Prior Gradient[132]] [ScaledLogLikelihood Gradient[132 x 1 x *]] [features Gradient[363 x *]] [labels Gradient[132 x *]] }
 MPI Rank 0: 0000002C612A0230: {[W1 Value[512 x 512]] }
 MPI Rank 0: 0000002C612A0550: {[features Value[363 x *]] }
 MPI Rank 0: 0000002C612A05F0: {[InvStdOfFeatures Value[363]] }
@@ -577,7 +530,7 @@
 MPI Rank 0: 0000002C612CF100: {[B1 Value[512 x 1]] }
 MPI Rank 0: 0000002C612CF2E0: {[H1 Value[512 x 1 x *]] [W0*features Gradient[512 x *]] }
 MPI Rank 0: 0000002C612CF380: {[W1 Gradient[512 x 512]] [W1*H1+B1 Value[512 x 1 x *]] }
-MPI Rank 0: 0000002C612CF4C0: {[EvalClassificationError Value[1]] }
+MPI Rank 0: 0000002C612CF4C0: {[EvalErrorPrediction Value[1]] }
 MPI Rank 0: 0000002C612CF880: {[B2 Value[132 x 1]] }
 MPI Rank 0: 0000002C612CFC40: {[W0*features Value[512 x *]] }
 MPI Rank 0: 0000002C612CFD80: {[H2 Value[512 x 1 x *]] [W1*H1 Gradient[512 x 1 x *]] }
@@ -595,304 +548,171 @@
 MPI Rank 0: 0000002C612D0AA0: {[HLast Value[132 x 1 x *]] [W2 Gradient[132 x 512]] }
 MPI Rank 0: 0000002C612D0B40: {[W2 Value[132 x 512]] }
 MPI Rank 0: 0000002C612D0E60: {[B1 Gradient[512 x 1]] [H2 Gradient[512 x 1 x *]] [HLast Gradient[132 x 1 x *]] }
-=======
-MPI Rank 0: 08/16/2016 03:20:21: 	Node 'B0' (LearnableParameter operation) : [512 x 1]
-MPI Rank 0: 08/16/2016 03:20:21: 	Node 'B1' (LearnableParameter operation) : [512 x 1]
-MPI Rank 0: 08/16/2016 03:20:21: 	Node 'B2' (LearnableParameter operation) : [132 x 1]
-MPI Rank 0: 08/16/2016 03:20:21: 	Node 'W0' (LearnableParameter operation) : [512 x 363]
-MPI Rank 0: 08/16/2016 03:20:21: 	Node 'W1' (LearnableParameter operation) : [512 x 512]
-MPI Rank 0: 08/16/2016 03:20:21: 	Node 'W2' (LearnableParameter operation) : [132 x 512]
->>>>>>> 8493f118
-MPI Rank 0: 
-MPI Rank 0: 
-MPI Rank 0: 08/16/2016 03:20:21: Precomputing --> 3 PreCompute nodes found.
-MPI Rank 0: 
-MPI Rank 0: 08/16/2016 03:20:21: 	MeanOfFeatures = Mean()
-MPI Rank 0: 08/16/2016 03:20:21: 	InvStdOfFeatures = InvStdDev()
-MPI Rank 0: 08/16/2016 03:20:21: 	Prior = Mean()
+MPI Rank 0: 
+MPI Rank 0: 
+MPI Rank 0: 05/03/2016 14:47:28: Precomputing --> 3 PreCompute nodes found.
+MPI Rank 0: 
+MPI Rank 0: 05/03/2016 14:47:28: 	MeanOfFeatures = Mean()
+MPI Rank 0: 05/03/2016 14:47:28: 	InvStdOfFeatures = InvStdDev()
+MPI Rank 0: 05/03/2016 14:47:28: 	Prior = Mean()
 MPI Rank 0: minibatchiterator: epoch 0: frames [0..252734] (first utterance at frame 0), data subset 0 of 1, with 1 datapasses
 MPI Rank 0: requiredata: determined feature kind as 33-dimensional 'USER' with frame shift 10.0 ms
 MPI Rank 0: 
-MPI Rank 0: 08/16/2016 03:20:24: Precomputing --> Completed.
-MPI Rank 0: 
-MPI Rank 0: 
-MPI Rank 0: 08/16/2016 03:20:25: Starting Epoch 1: learning rate per sample = 0.015625  effective momentum = 0.900000  momentum as time constant = 607.4 samples
+MPI Rank 0: 05/03/2016 14:47:30: Precomputing --> Completed.
+MPI Rank 0: 
+MPI Rank 0: 
+MPI Rank 0: 05/03/2016 14:47:31: Starting Epoch 1: learning rate per sample = 0.015625  effective momentum = 0.900000  momentum as time constant = 607.4 samples
 MPI Rank 0: minibatchiterator: epoch 0: frames [0..20480] (first utterance at frame 0), data subset 0 of 1, with 1 datapasses
 MPI Rank 0: 
-<<<<<<< HEAD
 MPI Rank 0: 05/03/2016 14:47:31: Starting minibatch loop.
-MPI Rank 0: 05/03/2016 14:47:32:  Epoch[ 1 of 4]-Minibatch[   1-  10, 3.13%]: CrossEntropyWithSoftmax = 4.46944908 * 640; EvalClassificationError = 0.90781250 * 640; time = 0.7558s; samplesPerSecond = 846.8
-MPI Rank 0: 05/03/2016 14:47:33:  Epoch[ 1 of 4]-Minibatch[  11-  20, 6.25%]: CrossEntropyWithSoftmax = 4.22299987 * 640; EvalClassificationError = 0.90156250 * 640; time = 0.7102s; samplesPerSecond = 901.2
-MPI Rank 0: 05/03/2016 14:47:33:  Epoch[ 1 of 4]-Minibatch[  21-  30, 9.38%]: CrossEntropyWithSoftmax = 3.93971343 * 640; EvalClassificationError = 0.84687500 * 640; time = 0.6823s; samplesPerSecond = 937.9
-MPI Rank 0: 05/03/2016 14:47:34:  Epoch[ 1 of 4]-Minibatch[  31-  40, 12.50%]: CrossEntropyWithSoftmax = 3.92341692 * 640; EvalClassificationError = 0.90468750 * 640; time = 0.7059s; samplesPerSecond = 906.6
-MPI Rank 0: 05/03/2016 14:47:35:  Epoch[ 1 of 4]-Minibatch[  41-  50, 15.63%]: CrossEntropyWithSoftmax = 3.84074483 * 640; EvalClassificationError = 0.91093750 * 640; time = 0.7087s; samplesPerSecond = 903.0
-MPI Rank 0: 05/03/2016 14:47:35:  Epoch[ 1 of 4]-Minibatch[  51-  60, 18.75%]: CrossEntropyWithSoftmax = 3.71252184 * 640; EvalClassificationError = 0.88437500 * 640; time = 0.7240s; samplesPerSecond = 883.9
-MPI Rank 0: 05/03/2016 14:47:36:  Epoch[ 1 of 4]-Minibatch[  61-  70, 21.88%]: CrossEntropyWithSoftmax = 3.51563464 * 640; EvalClassificationError = 0.82500000 * 640; time = 0.7270s; samplesPerSecond = 880.3
-MPI Rank 0: 05/03/2016 14:47:37:  Epoch[ 1 of 4]-Minibatch[  71-  80, 25.00%]: CrossEntropyWithSoftmax = 3.49349060 * 640; EvalClassificationError = 0.81093750 * 640; time = 0.7164s; samplesPerSecond = 893.3
-MPI Rank 0: 05/03/2016 14:47:38:  Epoch[ 1 of 4]-Minibatch[  81-  90, 28.13%]: CrossEntropyWithSoftmax = 3.34740070 * 640; EvalClassificationError = 0.76562500 * 640; time = 0.7305s; samplesPerSecond = 876.1
-MPI Rank 0: 05/03/2016 14:47:38:  Epoch[ 1 of 4]-Minibatch[  91- 100, 31.25%]: CrossEntropyWithSoftmax = 3.51960918 * 640; EvalClassificationError = 0.79843750 * 640; time = 0.7310s; samplesPerSecond = 875.6
-MPI Rank 0: 05/03/2016 14:47:39:  Epoch[ 1 of 4]-Minibatch[ 101- 110, 34.38%]: CrossEntropyWithSoftmax = 3.24656049 * 640; EvalClassificationError = 0.80312500 * 640; time = 0.7178s; samplesPerSecond = 891.6
-MPI Rank 0: 05/03/2016 14:47:40:  Epoch[ 1 of 4]-Minibatch[ 111- 120, 37.50%]: CrossEntropyWithSoftmax = 3.33397669 * 640; EvalClassificationError = 0.80000000 * 640; time = 0.7132s; samplesPerSecond = 897.4
-MPI Rank 0: 05/03/2016 14:47:40:  Epoch[ 1 of 4]-Minibatch[ 121- 130, 40.63%]: CrossEntropyWithSoftmax = 3.17780980 * 640; EvalClassificationError = 0.77031250 * 640; time = 0.7099s; samplesPerSecond = 901.5
-MPI Rank 0: 05/03/2016 14:47:41:  Epoch[ 1 of 4]-Minibatch[ 131- 140, 43.75%]: CrossEntropyWithSoftmax = 3.09845902 * 640; EvalClassificationError = 0.76875000 * 640; time = 0.7249s; samplesPerSecond = 882.9
-MPI Rank 0: 05/03/2016 14:47:42:  Epoch[ 1 of 4]-Minibatch[ 141- 150, 46.88%]: CrossEntropyWithSoftmax = 3.06458212 * 640; EvalClassificationError = 0.72968750 * 640; time = 0.7100s; samplesPerSecond = 901.4
-MPI Rank 0: 05/03/2016 14:47:43:  Epoch[ 1 of 4]-Minibatch[ 151- 160, 50.00%]: CrossEntropyWithSoftmax = 2.91633510 * 640; EvalClassificationError = 0.69531250 * 640; time = 0.7412s; samplesPerSecond = 863.5
-MPI Rank 0: 05/03/2016 14:47:43:  Epoch[ 1 of 4]-Minibatch[ 161- 170, 53.13%]: CrossEntropyWithSoftmax = 2.90607468 * 640; EvalClassificationError = 0.73281250 * 640; time = 0.7092s; samplesPerSecond = 902.4
-MPI Rank 0: 05/03/2016 14:47:44:  Epoch[ 1 of 4]-Minibatch[ 171- 180, 56.25%]: CrossEntropyWithSoftmax = 2.74095059 * 640; EvalClassificationError = 0.65937500 * 640; time = 0.7114s; samplesPerSecond = 899.6
-MPI Rank 0: 05/03/2016 14:47:45:  Epoch[ 1 of 4]-Minibatch[ 181- 190, 59.38%]: CrossEntropyWithSoftmax = 2.67087924 * 640; EvalClassificationError = 0.67343750 * 640; time = 0.7236s; samplesPerSecond = 884.5
-MPI Rank 0: 05/03/2016 14:47:45:  Epoch[ 1 of 4]-Minibatch[ 191- 200, 62.50%]: CrossEntropyWithSoftmax = 2.67609083 * 640; EvalClassificationError = 0.66406250 * 640; time = 0.7129s; samplesPerSecond = 897.7
-MPI Rank 0: 05/03/2016 14:47:46:  Epoch[ 1 of 4]-Minibatch[ 201- 210, 65.63%]: CrossEntropyWithSoftmax = 2.54732903 * 640; EvalClassificationError = 0.62968750 * 640; time = 0.7222s; samplesPerSecond = 886.2
-MPI Rank 0: 05/03/2016 14:47:47:  Epoch[ 1 of 4]-Minibatch[ 211- 220, 68.75%]: CrossEntropyWithSoftmax = 2.61925710 * 640; EvalClassificationError = 0.67343750 * 640; time = 0.7088s; samplesPerSecond = 902.9
-MPI Rank 0: 05/03/2016 14:47:48:  Epoch[ 1 of 4]-Minibatch[ 221- 230, 71.88%]: CrossEntropyWithSoftmax = 2.52388480 * 640; EvalClassificationError = 0.65781250 * 640; time = 0.7114s; samplesPerSecond = 899.6
-MPI Rank 0: 05/03/2016 14:47:48:  Epoch[ 1 of 4]-Minibatch[ 231- 240, 75.00%]: CrossEntropyWithSoftmax = 2.47544601 * 640; EvalClassificationError = 0.63437500 * 640; time = 0.7256s; samplesPerSecond = 882.1
-MPI Rank 0: 05/03/2016 14:47:49:  Epoch[ 1 of 4]-Minibatch[ 241- 250, 78.13%]: CrossEntropyWithSoftmax = 2.43265158 * 640; EvalClassificationError = 0.61406250 * 640; time = 0.7230s; samplesPerSecond = 885.2
-MPI Rank 0: 05/03/2016 14:47:50:  Epoch[ 1 of 4]-Minibatch[ 251- 260, 81.25%]: CrossEntropyWithSoftmax = 2.41728740 * 640; EvalClassificationError = 0.63125000 * 640; time = 0.7264s; samplesPerSecond = 881.1
-MPI Rank 0: 05/03/2016 14:47:50:  Epoch[ 1 of 4]-Minibatch[ 261- 270, 84.38%]: CrossEntropyWithSoftmax = 2.17674793 * 640; EvalClassificationError = 0.57812500 * 640; time = 0.7029s; samplesPerSecond = 910.5
-MPI Rank 0: 05/03/2016 14:47:51:  Epoch[ 1 of 4]-Minibatch[ 271- 280, 87.50%]: CrossEntropyWithSoftmax = 2.31020940 * 640; EvalClassificationError = 0.64062500 * 640; time = 0.7308s; samplesPerSecond = 875.8
-MPI Rank 0: 05/03/2016 14:47:52:  Epoch[ 1 of 4]-Minibatch[ 281- 290, 90.63%]: CrossEntropyWithSoftmax = 2.26400612 * 640; EvalClassificationError = 0.61093750 * 640; time = 0.7047s; samplesPerSecond = 908.2
-MPI Rank 0: 05/03/2016 14:47:53:  Epoch[ 1 of 4]-Minibatch[ 291- 300, 93.75%]: CrossEntropyWithSoftmax = 2.15885172 * 640; EvalClassificationError = 0.58281250 * 640; time = 0.7068s; samplesPerSecond = 905.5
-MPI Rank 0: 05/03/2016 14:47:53:  Epoch[ 1 of 4]-Minibatch[ 301- 310, 96.88%]: CrossEntropyWithSoftmax = 2.22712855 * 640; EvalClassificationError = 0.59218750 * 640; time = 0.6568s; samplesPerSecond = 974.4
-MPI Rank 0: 05/03/2016 14:47:54:  Epoch[ 1 of 4]-Minibatch[ 311- 320, 100.00%]: CrossEntropyWithSoftmax = 2.25604782 * 640; EvalClassificationError = 0.60625000 * 640; time = 0.4458s; samplesPerSecond = 1435.5
-MPI Rank 0: 05/03/2016 14:47:54: Finished Epoch[ 1 of 4]: [Training] CrossEntropyWithSoftmax = 3.00704835 * 20480; EvalClassificationError = 0.72827148 * 20480; totalSamplesSeen = 20480; learningRatePerSample = 0.015625; epochTime=22.6474s
+MPI Rank 0: 05/03/2016 14:47:32:  Epoch[ 1 of 4]-Minibatch[   1-  10, 3.13%]: CrossEntropyWithSoftmax = 4.46944908 * 640; EvalErrorPrediction = 0.90781250 * 640; time = 0.7558s; samplesPerSecond = 846.8
+MPI Rank 0: 05/03/2016 14:47:33:  Epoch[ 1 of 4]-Minibatch[  11-  20, 6.25%]: CrossEntropyWithSoftmax = 4.22299987 * 640; EvalErrorPrediction = 0.90156250 * 640; time = 0.7102s; samplesPerSecond = 901.2
+MPI Rank 0: 05/03/2016 14:47:33:  Epoch[ 1 of 4]-Minibatch[  21-  30, 9.38%]: CrossEntropyWithSoftmax = 3.93971343 * 640; EvalErrorPrediction = 0.84687500 * 640; time = 0.6823s; samplesPerSecond = 937.9
+MPI Rank 0: 05/03/2016 14:47:34:  Epoch[ 1 of 4]-Minibatch[  31-  40, 12.50%]: CrossEntropyWithSoftmax = 3.92341692 * 640; EvalErrorPrediction = 0.90468750 * 640; time = 0.7059s; samplesPerSecond = 906.6
+MPI Rank 0: 05/03/2016 14:47:35:  Epoch[ 1 of 4]-Minibatch[  41-  50, 15.63%]: CrossEntropyWithSoftmax = 3.84074483 * 640; EvalErrorPrediction = 0.91093750 * 640; time = 0.7087s; samplesPerSecond = 903.0
+MPI Rank 0: 05/03/2016 14:47:35:  Epoch[ 1 of 4]-Minibatch[  51-  60, 18.75%]: CrossEntropyWithSoftmax = 3.71252184 * 640; EvalErrorPrediction = 0.88437500 * 640; time = 0.7240s; samplesPerSecond = 883.9
+MPI Rank 0: 05/03/2016 14:47:36:  Epoch[ 1 of 4]-Minibatch[  61-  70, 21.88%]: CrossEntropyWithSoftmax = 3.51563464 * 640; EvalErrorPrediction = 0.82500000 * 640; time = 0.7270s; samplesPerSecond = 880.3
+MPI Rank 0: 05/03/2016 14:47:37:  Epoch[ 1 of 4]-Minibatch[  71-  80, 25.00%]: CrossEntropyWithSoftmax = 3.49349060 * 640; EvalErrorPrediction = 0.81093750 * 640; time = 0.7164s; samplesPerSecond = 893.3
+MPI Rank 0: 05/03/2016 14:47:38:  Epoch[ 1 of 4]-Minibatch[  81-  90, 28.13%]: CrossEntropyWithSoftmax = 3.34740070 * 640; EvalErrorPrediction = 0.76562500 * 640; time = 0.7305s; samplesPerSecond = 876.1
+MPI Rank 0: 05/03/2016 14:47:38:  Epoch[ 1 of 4]-Minibatch[  91- 100, 31.25%]: CrossEntropyWithSoftmax = 3.51960918 * 640; EvalErrorPrediction = 0.79843750 * 640; time = 0.7310s; samplesPerSecond = 875.6
+MPI Rank 0: 05/03/2016 14:47:39:  Epoch[ 1 of 4]-Minibatch[ 101- 110, 34.38%]: CrossEntropyWithSoftmax = 3.24656049 * 640; EvalErrorPrediction = 0.80312500 * 640; time = 0.7178s; samplesPerSecond = 891.6
+MPI Rank 0: 05/03/2016 14:47:40:  Epoch[ 1 of 4]-Minibatch[ 111- 120, 37.50%]: CrossEntropyWithSoftmax = 3.33397669 * 640; EvalErrorPrediction = 0.80000000 * 640; time = 0.7132s; samplesPerSecond = 897.4
+MPI Rank 0: 05/03/2016 14:47:40:  Epoch[ 1 of 4]-Minibatch[ 121- 130, 40.63%]: CrossEntropyWithSoftmax = 3.17780980 * 640; EvalErrorPrediction = 0.77031250 * 640; time = 0.7099s; samplesPerSecond = 901.5
+MPI Rank 0: 05/03/2016 14:47:41:  Epoch[ 1 of 4]-Minibatch[ 131- 140, 43.75%]: CrossEntropyWithSoftmax = 3.09845902 * 640; EvalErrorPrediction = 0.76875000 * 640; time = 0.7249s; samplesPerSecond = 882.9
+MPI Rank 0: 05/03/2016 14:47:42:  Epoch[ 1 of 4]-Minibatch[ 141- 150, 46.88%]: CrossEntropyWithSoftmax = 3.06458212 * 640; EvalErrorPrediction = 0.72968750 * 640; time = 0.7100s; samplesPerSecond = 901.4
+MPI Rank 0: 05/03/2016 14:47:43:  Epoch[ 1 of 4]-Minibatch[ 151- 160, 50.00%]: CrossEntropyWithSoftmax = 2.91633510 * 640; EvalErrorPrediction = 0.69531250 * 640; time = 0.7412s; samplesPerSecond = 863.5
+MPI Rank 0: 05/03/2016 14:47:43:  Epoch[ 1 of 4]-Minibatch[ 161- 170, 53.13%]: CrossEntropyWithSoftmax = 2.90607468 * 640; EvalErrorPrediction = 0.73281250 * 640; time = 0.7092s; samplesPerSecond = 902.4
+MPI Rank 0: 05/03/2016 14:47:44:  Epoch[ 1 of 4]-Minibatch[ 171- 180, 56.25%]: CrossEntropyWithSoftmax = 2.74095059 * 640; EvalErrorPrediction = 0.65937500 * 640; time = 0.7114s; samplesPerSecond = 899.6
+MPI Rank 0: 05/03/2016 14:47:45:  Epoch[ 1 of 4]-Minibatch[ 181- 190, 59.38%]: CrossEntropyWithSoftmax = 2.67087924 * 640; EvalErrorPrediction = 0.67343750 * 640; time = 0.7236s; samplesPerSecond = 884.5
+MPI Rank 0: 05/03/2016 14:47:45:  Epoch[ 1 of 4]-Minibatch[ 191- 200, 62.50%]: CrossEntropyWithSoftmax = 2.67609083 * 640; EvalErrorPrediction = 0.66406250 * 640; time = 0.7129s; samplesPerSecond = 897.7
+MPI Rank 0: 05/03/2016 14:47:46:  Epoch[ 1 of 4]-Minibatch[ 201- 210, 65.63%]: CrossEntropyWithSoftmax = 2.54732903 * 640; EvalErrorPrediction = 0.62968750 * 640; time = 0.7222s; samplesPerSecond = 886.2
+MPI Rank 0: 05/03/2016 14:47:47:  Epoch[ 1 of 4]-Minibatch[ 211- 220, 68.75%]: CrossEntropyWithSoftmax = 2.61925710 * 640; EvalErrorPrediction = 0.67343750 * 640; time = 0.7088s; samplesPerSecond = 902.9
+MPI Rank 0: 05/03/2016 14:47:48:  Epoch[ 1 of 4]-Minibatch[ 221- 230, 71.88%]: CrossEntropyWithSoftmax = 2.52388480 * 640; EvalErrorPrediction = 0.65781250 * 640; time = 0.7114s; samplesPerSecond = 899.6
+MPI Rank 0: 05/03/2016 14:47:48:  Epoch[ 1 of 4]-Minibatch[ 231- 240, 75.00%]: CrossEntropyWithSoftmax = 2.47544601 * 640; EvalErrorPrediction = 0.63437500 * 640; time = 0.7256s; samplesPerSecond = 882.1
+MPI Rank 0: 05/03/2016 14:47:49:  Epoch[ 1 of 4]-Minibatch[ 241- 250, 78.13%]: CrossEntropyWithSoftmax = 2.43265158 * 640; EvalErrorPrediction = 0.61406250 * 640; time = 0.7230s; samplesPerSecond = 885.2
+MPI Rank 0: 05/03/2016 14:47:50:  Epoch[ 1 of 4]-Minibatch[ 251- 260, 81.25%]: CrossEntropyWithSoftmax = 2.41728740 * 640; EvalErrorPrediction = 0.63125000 * 640; time = 0.7264s; samplesPerSecond = 881.1
+MPI Rank 0: 05/03/2016 14:47:50:  Epoch[ 1 of 4]-Minibatch[ 261- 270, 84.38%]: CrossEntropyWithSoftmax = 2.17674793 * 640; EvalErrorPrediction = 0.57812500 * 640; time = 0.7029s; samplesPerSecond = 910.5
+MPI Rank 0: 05/03/2016 14:47:51:  Epoch[ 1 of 4]-Minibatch[ 271- 280, 87.50%]: CrossEntropyWithSoftmax = 2.31020940 * 640; EvalErrorPrediction = 0.64062500 * 640; time = 0.7308s; samplesPerSecond = 875.8
+MPI Rank 0: 05/03/2016 14:47:52:  Epoch[ 1 of 4]-Minibatch[ 281- 290, 90.63%]: CrossEntropyWithSoftmax = 2.26400612 * 640; EvalErrorPrediction = 0.61093750 * 640; time = 0.7047s; samplesPerSecond = 908.2
+MPI Rank 0: 05/03/2016 14:47:53:  Epoch[ 1 of 4]-Minibatch[ 291- 300, 93.75%]: CrossEntropyWithSoftmax = 2.15885172 * 640; EvalErrorPrediction = 0.58281250 * 640; time = 0.7068s; samplesPerSecond = 905.5
+MPI Rank 0: 05/03/2016 14:47:53:  Epoch[ 1 of 4]-Minibatch[ 301- 310, 96.88%]: CrossEntropyWithSoftmax = 2.22712855 * 640; EvalErrorPrediction = 0.59218750 * 640; time = 0.6568s; samplesPerSecond = 974.4
+MPI Rank 0: 05/03/2016 14:47:54:  Epoch[ 1 of 4]-Minibatch[ 311- 320, 100.00%]: CrossEntropyWithSoftmax = 2.25604782 * 640; EvalErrorPrediction = 0.60625000 * 640; time = 0.4458s; samplesPerSecond = 1435.5
+MPI Rank 0: 05/03/2016 14:47:54: Finished Epoch[ 1 of 4]: [Training] CrossEntropyWithSoftmax = 3.00704835 * 20480; EvalErrorPrediction = 0.72827148 * 20480; totalSamplesSeen = 20480; learningRatePerSample = 0.015625; epochTime=22.6474s
 MPI Rank 0: 05/03/2016 14:47:54: SGD: Saving checkpoint model 'C:\Users\svcphil\AppData\Local\Temp\cntk-test-20160503132225.174972\Speech\DNN_ParallelBufferedAsyncGradientAggregation@release_cpu/models/cntkSpeech.dnn.1'
-=======
-MPI Rank 0: 08/16/2016 03:20:25: Starting minibatch loop.
-MPI Rank 0: 08/16/2016 03:20:25:  Epoch[ 1 of 4]-Minibatch[   1-  10, 3.13%]: CrossEntropyWithSoftmax = 4.56731190 * 640; EvalErrorPrediction = 0.91718750 * 640; time = 0.1303s; samplesPerSecond = 4912.5
-MPI Rank 0: 08/16/2016 03:20:25:  Epoch[ 1 of 4]-Minibatch[  11-  20, 6.25%]: CrossEntropyWithSoftmax = 4.31208878 * 640; EvalErrorPrediction = 0.92812500 * 640; time = 0.0982s; samplesPerSecond = 6519.1
-MPI Rank 0: 08/16/2016 03:20:25:  Epoch[ 1 of 4]-Minibatch[  21-  30, 9.38%]: CrossEntropyWithSoftmax = 3.97319840 * 640; EvalErrorPrediction = 0.87343750 * 640; time = 0.1010s; samplesPerSecond = 6337.4
-MPI Rank 0: 08/16/2016 03:20:26:  Epoch[ 1 of 4]-Minibatch[  31-  40, 12.50%]: CrossEntropyWithSoftmax = 3.73308124 * 640; EvalErrorPrediction = 0.84531250 * 640; time = 0.0989s; samplesPerSecond = 6472.8
-MPI Rank 0: 08/16/2016 03:20:26:  Epoch[ 1 of 4]-Minibatch[  41-  50, 15.63%]: CrossEntropyWithSoftmax = 3.83238242 * 640; EvalErrorPrediction = 0.86406250 * 640; time = 0.0989s; samplesPerSecond = 6474.3
-MPI Rank 0: 08/16/2016 03:20:26:  Epoch[ 1 of 4]-Minibatch[  51-  60, 18.75%]: CrossEntropyWithSoftmax = 3.69914238 * 640; EvalErrorPrediction = 0.86093750 * 640; time = 0.0983s; samplesPerSecond = 6508.8
-MPI Rank 0: 08/16/2016 03:20:26:  Epoch[ 1 of 4]-Minibatch[  61-  70, 21.88%]: CrossEntropyWithSoftmax = 3.40238588 * 640; EvalErrorPrediction = 0.77812500 * 640; time = 0.0981s; samplesPerSecond = 6523.2
-MPI Rank 0: 08/16/2016 03:20:26:  Epoch[ 1 of 4]-Minibatch[  71-  80, 25.00%]: CrossEntropyWithSoftmax = 3.51740313 * 640; EvalErrorPrediction = 0.83750000 * 640; time = 0.1019s; samplesPerSecond = 6278.6
-MPI Rank 0: 08/16/2016 03:20:26:  Epoch[ 1 of 4]-Minibatch[  81-  90, 28.13%]: CrossEntropyWithSoftmax = 3.50059778 * 640; EvalErrorPrediction = 0.81250000 * 640; time = 0.0986s; samplesPerSecond = 6491.3
-MPI Rank 0: 08/16/2016 03:20:26:  Epoch[ 1 of 4]-Minibatch[  91- 100, 31.25%]: CrossEntropyWithSoftmax = 3.39301549 * 640; EvalErrorPrediction = 0.80156250 * 640; time = 0.0946s; samplesPerSecond = 6764.2
-MPI Rank 0: 08/16/2016 03:20:26:  Epoch[ 1 of 4]-Minibatch[ 101- 110, 34.38%]: CrossEntropyWithSoftmax = 3.48832144 * 640; EvalErrorPrediction = 0.82187500 * 640; time = 0.0991s; samplesPerSecond = 6458.1
-MPI Rank 0: 08/16/2016 03:20:26:  Epoch[ 1 of 4]-Minibatch[ 111- 120, 37.50%]: CrossEntropyWithSoftmax = 3.23814723 * 640; EvalErrorPrediction = 0.77031250 * 640; time = 0.1071s; samplesPerSecond = 5976.8
-MPI Rank 0: 08/16/2016 03:20:26:  Epoch[ 1 of 4]-Minibatch[ 121- 130, 40.63%]: CrossEntropyWithSoftmax = 3.14333583 * 640; EvalErrorPrediction = 0.76093750 * 640; time = 0.0966s; samplesPerSecond = 6627.8
-MPI Rank 0: 08/16/2016 03:20:27:  Epoch[ 1 of 4]-Minibatch[ 131- 140, 43.75%]: CrossEntropyWithSoftmax = 3.01547841 * 640; EvalErrorPrediction = 0.73906250 * 640; time = 0.1014s; samplesPerSecond = 6308.6
-MPI Rank 0: 08/16/2016 03:20:27:  Epoch[ 1 of 4]-Minibatch[ 141- 150, 46.88%]: CrossEntropyWithSoftmax = 2.91114805 * 640; EvalErrorPrediction = 0.71093750 * 640; time = 0.1014s; samplesPerSecond = 6312.1
-MPI Rank 0: 08/16/2016 03:20:27:  Epoch[ 1 of 4]-Minibatch[ 151- 160, 50.00%]: CrossEntropyWithSoftmax = 3.06450741 * 640; EvalErrorPrediction = 0.74375000 * 640; time = 0.0989s; samplesPerSecond = 6470.5
-MPI Rank 0: 08/16/2016 03:20:27:  Epoch[ 1 of 4]-Minibatch[ 161- 170, 53.13%]: CrossEntropyWithSoftmax = 2.77009796 * 640; EvalErrorPrediction = 0.69531250 * 640; time = 0.0942s; samplesPerSecond = 6793.3
-MPI Rank 0: 08/16/2016 03:20:27:  Epoch[ 1 of 4]-Minibatch[ 171- 180, 56.25%]: CrossEntropyWithSoftmax = 2.67234909 * 640; EvalErrorPrediction = 0.64531250 * 640; time = 0.0959s; samplesPerSecond = 6674.6
-MPI Rank 0: 08/16/2016 03:20:27:  Epoch[ 1 of 4]-Minibatch[ 181- 190, 59.38%]: CrossEntropyWithSoftmax = 2.76324613 * 640; EvalErrorPrediction = 0.69843750 * 640; time = 0.1003s; samplesPerSecond = 6382.8
-MPI Rank 0: 08/16/2016 03:20:27:  Epoch[ 1 of 4]-Minibatch[ 191- 200, 62.50%]: CrossEntropyWithSoftmax = 2.70050608 * 640; EvalErrorPrediction = 0.68125000 * 640; time = 0.0984s; samplesPerSecond = 6503.8
-MPI Rank 0: 08/16/2016 03:20:27:  Epoch[ 1 of 4]-Minibatch[ 201- 210, 65.63%]: CrossEntropyWithSoftmax = 2.56019594 * 640; EvalErrorPrediction = 0.65312500 * 640; time = 0.1006s; samplesPerSecond = 6364.0
-MPI Rank 0: 08/16/2016 03:20:27:  Epoch[ 1 of 4]-Minibatch[ 211- 220, 68.75%]: CrossEntropyWithSoftmax = 2.56796356 * 640; EvalErrorPrediction = 0.63906250 * 640; time = 0.1037s; samplesPerSecond = 6172.0
-MPI Rank 0: 08/16/2016 03:20:27:  Epoch[ 1 of 4]-Minibatch[ 221- 230, 71.88%]: CrossEntropyWithSoftmax = 2.51054929 * 640; EvalErrorPrediction = 0.65000000 * 640; time = 0.1099s; samplesPerSecond = 5821.0
-MPI Rank 0: 08/16/2016 03:20:28:  Epoch[ 1 of 4]-Minibatch[ 231- 240, 75.00%]: CrossEntropyWithSoftmax = 2.52174700 * 640; EvalErrorPrediction = 0.65468750 * 640; time = 0.1020s; samplesPerSecond = 6273.3
-MPI Rank 0: 08/16/2016 03:20:28:  Epoch[ 1 of 4]-Minibatch[ 241- 250, 78.13%]: CrossEntropyWithSoftmax = 2.45943503 * 640; EvalErrorPrediction = 0.62812500 * 640; time = 0.0998s; samplesPerSecond = 6412.6
-MPI Rank 0: 08/16/2016 03:20:28:  Epoch[ 1 of 4]-Minibatch[ 251- 260, 81.25%]: CrossEntropyWithSoftmax = 2.36070476 * 640; EvalErrorPrediction = 0.62031250 * 640; time = 0.0967s; samplesPerSecond = 6616.2
-MPI Rank 0: 08/16/2016 03:20:28:  Epoch[ 1 of 4]-Minibatch[ 261- 270, 84.38%]: CrossEntropyWithSoftmax = 2.22167676 * 640; EvalErrorPrediction = 0.58125000 * 640; time = 0.0990s; samplesPerSecond = 6463.7
-MPI Rank 0: 08/16/2016 03:20:28:  Epoch[ 1 of 4]-Minibatch[ 271- 280, 87.50%]: CrossEntropyWithSoftmax = 2.48104909 * 640; EvalErrorPrediction = 0.66093750 * 640; time = 0.1046s; samplesPerSecond = 6118.4
-MPI Rank 0: 08/16/2016 03:20:28:  Epoch[ 1 of 4]-Minibatch[ 281- 290, 90.63%]: CrossEntropyWithSoftmax = 2.23253572 * 640; EvalErrorPrediction = 0.58906250 * 640; time = 0.1031s; samplesPerSecond = 6208.1
-MPI Rank 0: 08/16/2016 03:20:28:  Epoch[ 1 of 4]-Minibatch[ 291- 300, 93.75%]: CrossEntropyWithSoftmax = 2.22145425 * 640; EvalErrorPrediction = 0.60312500 * 640; time = 0.1083s; samplesPerSecond = 5908.9
-MPI Rank 0: 08/16/2016 03:20:28:  Epoch[ 1 of 4]-Minibatch[ 301- 310, 96.88%]: CrossEntropyWithSoftmax = 2.21771892 * 640; EvalErrorPrediction = 0.58125000 * 640; time = 0.1037s; samplesPerSecond = 6169.2
-MPI Rank 0: 08/16/2016 03:20:28:  Epoch[ 1 of 4]-Minibatch[ 311- 320, 100.00%]: CrossEntropyWithSoftmax = 2.19995645 * 640; EvalErrorPrediction = 0.59843750 * 640; time = 0.0942s; samplesPerSecond = 6793.7
-MPI Rank 0: 08/16/2016 03:20:28: Finished Epoch[ 1 of 4]: [Training] CrossEntropyWithSoftmax = 3.00789787 * 20480; EvalErrorPrediction = 0.72641602 * 20480; totalSamplesSeen = 20480; learningRatePerSample = 0.015625; epochTime=3.26543s
-MPI Rank 0: 08/16/2016 03:20:28: SGD: Saving checkpoint model 'C:\Users\svcphil\AppData\Local\Temp\cntk-test-20160816031852.202534\Speech\DNN_ParallelBufferedAsyncGradientAggregation@release_cpu/models/cntkSpeech.dnn.1'
->>>>>>> 8493f118
-MPI Rank 0: 
-MPI Rank 0: 08/16/2016 03:20:28: Starting Epoch 2: learning rate per sample = 0.001953  effective momentum = 0.656119  momentum as time constant = 607.5 samples
+MPI Rank 0: 
+MPI Rank 0: 05/03/2016 14:47:54: Starting Epoch 2: learning rate per sample = 0.001953  effective momentum = 0.656119  momentum as time constant = 607.5 samples
 MPI Rank 0: minibatchiterator: epoch 1: frames [20480..40960] (first utterance at frame 20480), data subset 0 of 3, with 1 datapasses
 MPI Rank 0: 
-<<<<<<< HEAD
 MPI Rank 0: 05/03/2016 14:47:54: Starting minibatch loop, DataParallelSGD training (MyRank = 0, NumNodes = 3, NumGradientBits = 1), BufferedAsyncGradientAggregation is ENABLED, distributed reading is ENABLED.
 MPI Rank 0: Actual gradient aggregation time: 0.057573
 MPI Rank 0: Async gradient aggregation wait time: 3e-006
 MPI Rank 0: Actual gradient aggregation time: 0.019018
-MPI Rank 0: 05/03/2016 14:47:55:  Epoch[ 2 of 4]-Minibatch[   1-  10, 12.50%]: CrossEntropyWithSoftmax = 2.14667310 * 2304; EvalClassificationError = 0.57595486 * 2304; time = 0.9796s; samplesPerSecond = 2351.9
+MPI Rank 0: 05/03/2016 14:47:55:  Epoch[ 2 of 4]-Minibatch[   1-  10, 12.50%]: CrossEntropyWithSoftmax = 2.14667310 * 2304; EvalErrorPrediction = 0.57595486 * 2304; time = 0.9796s; samplesPerSecond = 2351.9
 MPI Rank 0: Async gradient aggregation wait time: 3e-006
 MPI Rank 0: Actual gradient aggregation time: 0.018986
 MPI Rank 0: Async gradient aggregation wait time: 2e-006
 MPI Rank 0: Actual gradient aggregation time: 0.020523
-MPI Rank 0: 05/03/2016 14:47:56:  Epoch[ 2 of 4]-Minibatch[  11-  20, 25.00%]: CrossEntropyWithSoftmax = 2.09196197 * 2560; EvalClassificationError = 0.57539063 * 2560; time = 0.8973s; samplesPerSecond = 2853.0
+MPI Rank 0: 05/03/2016 14:47:56:  Epoch[ 2 of 4]-Minibatch[  11-  20, 25.00%]: CrossEntropyWithSoftmax = 2.09196197 * 2560; EvalErrorPrediction = 0.57539063 * 2560; time = 0.8973s; samplesPerSecond = 2853.0
 MPI Rank 0: Async gradient aggregation wait time: 2e-006
 MPI Rank 0: Actual gradient aggregation time: 0.019119
 MPI Rank 0: Async gradient aggregation wait time: 3e-006
 MPI Rank 0: Actual gradient aggregation time: 0.019293
-MPI Rank 0: 05/03/2016 14:47:57:  Epoch[ 2 of 4]-Minibatch[  21-  30, 37.50%]: CrossEntropyWithSoftmax = 2.07059549 * 2560; EvalClassificationError = 0.57070312 * 2560; time = 0.9665s; samplesPerSecond = 2648.7
+MPI Rank 0: 05/03/2016 14:47:57:  Epoch[ 2 of 4]-Minibatch[  21-  30, 37.50%]: CrossEntropyWithSoftmax = 2.07059549 * 2560; EvalErrorPrediction = 0.57070312 * 2560; time = 0.9665s; samplesPerSecond = 2648.7
 MPI Rank 0: Async gradient aggregation wait time: 3e-006
 MPI Rank 0: Actual gradient aggregation time: 0.019727
 MPI Rank 0: Async gradient aggregation wait time: 2e-006
 MPI Rank 0: Actual gradient aggregation time: 0.01923
-MPI Rank 0: 05/03/2016 14:47:58:  Epoch[ 2 of 4]-Minibatch[  31-  40, 50.00%]: CrossEntropyWithSoftmax = 2.03657413 * 2560; EvalClassificationError = 0.56289062 * 2560; time = 0.8884s; samplesPerSecond = 2881.6
+MPI Rank 0: 05/03/2016 14:47:58:  Epoch[ 2 of 4]-Minibatch[  31-  40, 50.00%]: CrossEntropyWithSoftmax = 2.03657413 * 2560; EvalErrorPrediction = 0.56289062 * 2560; time = 0.8884s; samplesPerSecond = 2881.6
 MPI Rank 0: Async gradient aggregation wait time: 2e-006
 MPI Rank 0: Actual gradient aggregation time: 0.019375
 MPI Rank 0: Async gradient aggregation wait time: 1e-006
 MPI Rank 0: Actual gradient aggregation time: 0.019126
-MPI Rank 0: 05/03/2016 14:47:59:  Epoch[ 2 of 4]-Minibatch[  41-  50, 62.50%]: CrossEntropyWithSoftmax = 1.97277932 * 2560; EvalClassificationError = 0.55234375 * 2560; time = 0.9359s; samplesPerSecond = 2735.4
+MPI Rank 0: 05/03/2016 14:47:59:  Epoch[ 2 of 4]-Minibatch[  41-  50, 62.50%]: CrossEntropyWithSoftmax = 1.97277932 * 2560; EvalErrorPrediction = 0.55234375 * 2560; time = 0.9359s; samplesPerSecond = 2735.4
 MPI Rank 0: Async gradient aggregation wait time: 3e-006
 MPI Rank 0: Actual gradient aggregation time: 0.019174
 MPI Rank 0: Async gradient aggregation wait time: 2e-006
 MPI Rank 0: Actual gradient aggregation time: 0.019286
-MPI Rank 0: 05/03/2016 14:47:59:  Epoch[ 2 of 4]-Minibatch[  51-  60, 75.00%]: CrossEntropyWithSoftmax = 2.07885124 * 2560; EvalClassificationError = 0.57656250 * 2560; time = 0.9350s; samplesPerSecond = 2737.9
+MPI Rank 0: 05/03/2016 14:47:59:  Epoch[ 2 of 4]-Minibatch[  51-  60, 75.00%]: CrossEntropyWithSoftmax = 2.07885124 * 2560; EvalErrorPrediction = 0.57656250 * 2560; time = 0.9350s; samplesPerSecond = 2737.9
 MPI Rank 0: Async gradient aggregation wait time: 3e-006
 MPI Rank 0: Actual gradient aggregation time: 0.020215
 MPI Rank 0: Async gradient aggregation wait time: 3e-006
 MPI Rank 0: Actual gradient aggregation time: 0.019192
-MPI Rank 0: 05/03/2016 14:48:00:  Epoch[ 2 of 4]-Minibatch[  61-  70, 87.50%]: CrossEntropyWithSoftmax = 2.02991602 * 2560; EvalClassificationError = 0.55859375 * 2560; time = 0.9206s; samplesPerSecond = 2780.9
+MPI Rank 0: 05/03/2016 14:48:00:  Epoch[ 2 of 4]-Minibatch[  61-  70, 87.50%]: CrossEntropyWithSoftmax = 2.02991602 * 2560; EvalErrorPrediction = 0.55859375 * 2560; time = 0.9206s; samplesPerSecond = 2780.9
 MPI Rank 0: Async gradient aggregation wait time: 3e-006
 MPI Rank 0: Actual gradient aggregation time: 0.020185
 MPI Rank 0: Async gradient aggregation wait time: 2e-006
 MPI Rank 0: Actual gradient aggregation time: 0.019148
-MPI Rank 0: 05/03/2016 14:48:01:  Epoch[ 2 of 4]-Minibatch[  71-  80, 100.00%]: CrossEntropyWithSoftmax = 2.18907127 * 2560; EvalClassificationError = 0.61289063 * 2560; time = 0.8909s; samplesPerSecond = 2873.5
+MPI Rank 0: 05/03/2016 14:48:01:  Epoch[ 2 of 4]-Minibatch[  71-  80, 100.00%]: CrossEntropyWithSoftmax = 2.18907127 * 2560; EvalErrorPrediction = 0.61289063 * 2560; time = 0.8909s; samplesPerSecond = 2873.5
 MPI Rank 0: Async gradient aggregation wait time: 0.016342
 MPI Rank 0: Actual gradient aggregation time: 0.024802
-MPI Rank 0: 05/03/2016 14:48:01: Finished Epoch[ 2 of 4]: [Training] CrossEntropyWithSoftmax = 2.07599170 * 20480; EvalClassificationError = 0.57314453 * 20480; totalSamplesSeen = 40960; learningRatePerSample = 0.001953125; epochTime=7.46123s
+MPI Rank 0: 05/03/2016 14:48:01: Finished Epoch[ 2 of 4]: [Training] CrossEntropyWithSoftmax = 2.07599170 * 20480; EvalErrorPrediction = 0.57314453 * 20480; totalSamplesSeen = 40960; learningRatePerSample = 0.001953125; epochTime=7.46123s
 MPI Rank 0: 05/03/2016 14:48:01: SGD: Saving checkpoint model 'C:\Users\svcphil\AppData\Local\Temp\cntk-test-20160503132225.174972\Speech\DNN_ParallelBufferedAsyncGradientAggregation@release_cpu/models/cntkSpeech.dnn.2'
-=======
-MPI Rank 0: 08/16/2016 03:20:28: Starting minibatch loop, DataParallelSGD training (MyRank = 0, NumNodes = 3, NumGradientBits = 1), BufferedAsyncGradientAggregation is ENABLED, distributed reading is ENABLED.
-MPI Rank 0: Actual gradient aggregation time: 0.017461
-MPI Rank 0: Async gradient aggregation wait time: 0.004531
-MPI Rank 0: Actual gradient aggregation time: 0.021009
-MPI Rank 0: 08/16/2016 03:20:29:  Epoch[ 2 of 4]-Minibatch[   1-  10, 12.50%]: CrossEntropyWithSoftmax = 2.17852518 * 2304; EvalErrorPrediction = 0.60720486 * 2304; time = 0.2252s; samplesPerSecond = 10232.5
-MPI Rank 0: Async gradient aggregation wait time: 0.005597
-MPI Rank 0: Actual gradient aggregation time: 0.021356
-MPI Rank 0: Async gradient aggregation wait time: 0.002771
-MPI Rank 0: Actual gradient aggregation time: 0.02228
-MPI Rank 0: 08/16/2016 03:20:29:  Epoch[ 2 of 4]-Minibatch[  11-  20, 25.00%]: CrossEntropyWithSoftmax = 2.20195382 * 2560; EvalErrorPrediction = 0.57968750 * 2560; time = 0.2205s; samplesPerSecond = 11609.8
-MPI Rank 0: Async gradient aggregation wait time: 0.006954
-MPI Rank 0: Actual gradient aggregation time: 0.021547
-MPI Rank 0: Async gradient aggregation wait time: 0.007574
-MPI Rank 0: Actual gradient aggregation time: 0.021451
-MPI Rank 0: 08/16/2016 03:20:29:  Epoch[ 2 of 4]-Minibatch[  21-  30, 37.50%]: CrossEntropyWithSoftmax = 2.13354572 * 2560; EvalErrorPrediction = 0.57226563 * 2560; time = 0.2176s; samplesPerSecond = 11764.2
-MPI Rank 0: Async gradient aggregation wait time: 0.006622
-MPI Rank 0: Actual gradient aggregation time: 0.021298
-MPI Rank 0: Async gradient aggregation wait time: 0.007007
-MPI Rank 0: Actual gradient aggregation time: 0.021108
-MPI Rank 0: 08/16/2016 03:20:29:  Epoch[ 2 of 4]-Minibatch[  31-  40, 50.00%]: CrossEntropyWithSoftmax = 2.13570097 * 2560; EvalErrorPrediction = 0.59804687 * 2560; time = 0.2126s; samplesPerSecond = 12040.2
-MPI Rank 0: Async gradient aggregation wait time: 0.00622
-MPI Rank 0: Actual gradient aggregation time: 0.02044
-MPI Rank 0: Async gradient aggregation wait time: 0.007231
-MPI Rank 0: Actual gradient aggregation time: 0.021619
-MPI Rank 0: 08/16/2016 03:20:30:  Epoch[ 2 of 4]-Minibatch[  41-  50, 62.50%]: CrossEntropyWithSoftmax = 2.17201001 * 2560; EvalErrorPrediction = 0.59453125 * 2560; time = 0.2155s; samplesPerSecond = 11878.4
-MPI Rank 0: Async gradient aggregation wait time: 0.006772
-MPI Rank 0: Actual gradient aggregation time: 0.022132
-MPI Rank 0: Async gradient aggregation wait time: 0.009431
-MPI Rank 0: Actual gradient aggregation time: 0.020768
-MPI Rank 0: 08/16/2016 03:20:30:  Epoch[ 2 of 4]-Minibatch[  51-  60, 75.00%]: CrossEntropyWithSoftmax = 2.04702260 * 2560; EvalErrorPrediction = 0.56406250 * 2560; time = 0.2164s; samplesPerSecond = 11830.8
-MPI Rank 0: Async gradient aggregation wait time: 0.006197
-MPI Rank 0: Actual gradient aggregation time: 0.021308
-MPI Rank 0: Async gradient aggregation wait time: 0.007342
-MPI Rank 0: Actual gradient aggregation time: 0.020112
-MPI Rank 0: 08/16/2016 03:20:30:  Epoch[ 2 of 4]-Minibatch[  61-  70, 87.50%]: CrossEntropyWithSoftmax = 2.11116165 * 2560; EvalErrorPrediction = 0.62031250 * 2560; time = 0.2135s; samplesPerSecond = 11991.0
-MPI Rank 0: Async gradient aggregation wait time: 0.005218
-MPI Rank 0: Actual gradient aggregation time: 0.020588
-MPI Rank 0: Async gradient aggregation wait time: 0.008348
-MPI Rank 0: Actual gradient aggregation time: 0.021196
-MPI Rank 0: 08/16/2016 03:20:30:  Epoch[ 2 of 4]-Minibatch[  71-  80, 100.00%]: CrossEntropyWithSoftmax = 2.06023983 * 2560; EvalErrorPrediction = 0.58437500 * 2560; time = 0.2177s; samplesPerSecond = 11761.2
-MPI Rank 0: Async gradient aggregation wait time: 0.017768
-MPI Rank 0: Actual gradient aggregation time: 0.021528
-MPI Rank 0: 08/16/2016 03:20:30: Finished Epoch[ 2 of 4]: [Training] CrossEntropyWithSoftmax = 2.13051935 * 20480; EvalErrorPrediction = 0.58984375 * 20480; totalSamplesSeen = 40960; learningRatePerSample = 0.001953125; epochTime=1.78762s
-MPI Rank 0: 08/16/2016 03:20:30: SGD: Saving checkpoint model 'C:\Users\svcphil\AppData\Local\Temp\cntk-test-20160816031852.202534\Speech\DNN_ParallelBufferedAsyncGradientAggregation@release_cpu/models/cntkSpeech.dnn.2'
->>>>>>> 8493f118
-MPI Rank 0: 
-MPI Rank 0: 08/16/2016 03:20:30: Starting Epoch 3: learning rate per sample = 0.000098  effective momentum = 0.656119  momentum as time constant = 2429.9 samples
+MPI Rank 0: 
+MPI Rank 0: 05/03/2016 14:48:01: Starting Epoch 3: learning rate per sample = 0.000098  effective momentum = 0.656119  momentum as time constant = 2429.9 samples
 MPI Rank 0: minibatchiterator: epoch 2: frames [40960..61440] (first utterance at frame 40960), data subset 0 of 3, with 1 datapasses
 MPI Rank 0: 
-<<<<<<< HEAD
 MPI Rank 0: 05/03/2016 14:48:01: Starting minibatch loop, DataParallelSGD training (MyRank = 0, NumNodes = 3, NumGradientBits = 1), BufferedAsyncGradientAggregation is ENABLED, distributed reading is ENABLED.
 MPI Rank 0: Async gradient aggregation wait time: 2e-006
 MPI Rank 0: Actual gradient aggregation time: 0.016273
 MPI Rank 0: Async gradient aggregation wait time: 2e-006
 MPI Rank 0: Actual gradient aggregation time: 0.019015
-MPI Rank 0: 05/03/2016 14:48:05:  Epoch[ 3 of 4]-Minibatch[   1-  10, 50.00%]: CrossEntropyWithSoftmax = 2.04504148 * 9216; EvalClassificationError = 0.55772569 * 9216; time = 3.3794s; samplesPerSecond = 2727.1
+MPI Rank 0: 05/03/2016 14:48:05:  Epoch[ 3 of 4]-Minibatch[   1-  10, 50.00%]: CrossEntropyWithSoftmax = 2.04504148 * 9216; EvalErrorPrediction = 0.55772569 * 9216; time = 3.3794s; samplesPerSecond = 2727.1
 MPI Rank 0: Async gradient aggregation wait time: 3e-006
 MPI Rank 0: Actual gradient aggregation time: 0.019068
 MPI Rank 0: Async gradient aggregation wait time: 2e-006
 MPI Rank 0: Actual gradient aggregation time: 0.016638
-MPI Rank 0: 05/03/2016 14:48:08:  Epoch[ 3 of 4]-Minibatch[  11-  20, 100.00%]: CrossEntropyWithSoftmax = 2.02126122 * 10240; EvalClassificationError = 0.56220703 * 10240; time = 3.1542s; samplesPerSecond = 3246.5
-MPI Rank 0: 05/03/2016 14:48:08: Finished Epoch[ 3 of 4]: [Training] CrossEntropyWithSoftmax = 2.02870336 * 20480; EvalClassificationError = 0.55952148 * 20480; totalSamplesSeen = 61440; learningRatePerSample = 9.7656251e-005; epochTime=6.57844s
+MPI Rank 0: 05/03/2016 14:48:08:  Epoch[ 3 of 4]-Minibatch[  11-  20, 100.00%]: CrossEntropyWithSoftmax = 2.02126122 * 10240; EvalErrorPrediction = 0.56220703 * 10240; time = 3.1542s; samplesPerSecond = 3246.5
+MPI Rank 0: 05/03/2016 14:48:08: Finished Epoch[ 3 of 4]: [Training] CrossEntropyWithSoftmax = 2.02870336 * 20480; EvalErrorPrediction = 0.55952148 * 20480; totalSamplesSeen = 61440; learningRatePerSample = 9.7656251e-005; epochTime=6.57844s
 MPI Rank 0: 05/03/2016 14:48:08: SGD: Saving checkpoint model 'C:\Users\svcphil\AppData\Local\Temp\cntk-test-20160503132225.174972\Speech\DNN_ParallelBufferedAsyncGradientAggregation@release_cpu/models/cntkSpeech.dnn.3'
-=======
-MPI Rank 0: 08/16/2016 03:20:30: Starting minibatch loop, DataParallelSGD training (MyRank = 0, NumNodes = 3, NumGradientBits = 1), BufferedAsyncGradientAggregation is ENABLED, distributed reading is ENABLED.
+MPI Rank 0: 
+MPI Rank 0: 05/03/2016 14:48:08: Starting Epoch 4: learning rate per sample = 0.000098  effective momentum = 0.656119  momentum as time constant = 2429.9 samples
+MPI Rank 0: minibatchiterator: epoch 3: frames [61440..81920] (first utterance at frame 61440), data subset 0 of 3, with 1 datapasses
+MPI Rank 0: 
+MPI Rank 0: 05/03/2016 14:48:08: Starting minibatch loop, DataParallelSGD training (MyRank = 0, NumNodes = 3, NumGradientBits = 1), BufferedAsyncGradientAggregation is ENABLED, distributed reading is ENABLED.
 MPI Rank 0: Async gradient aggregation wait time: 3e-006
-MPI Rank 0: Actual gradient aggregation time: 0.020512
+MPI Rank 0: Actual gradient aggregation time: 0.017996
 MPI Rank 0: Async gradient aggregation wait time: 3e-006
-MPI Rank 0: Actual gradient aggregation time: 0.021598
-MPI Rank 0: 08/16/2016 03:20:31:  Epoch[ 3 of 4]-Minibatch[   1-  10, 50.00%]: CrossEntropyWithSoftmax = 2.18543157 * 9216; EvalErrorPrediction = 0.57552083 * 9216; time = 0.5199s; samplesPerSecond = 17725.8
-MPI Rank 0: Async gradient aggregation wait time: 4e-006
-MPI Rank 0: Actual gradient aggregation time: 0.028821
-MPI Rank 0: Async gradient aggregation wait time: 4e-006
-MPI Rank 0: Actual gradient aggregation time: 0.024884
-MPI Rank 0: 08/16/2016 03:20:31:  Epoch[ 3 of 4]-Minibatch[  11-  20, 100.00%]: CrossEntropyWithSoftmax = 2.09876585 * 10240; EvalErrorPrediction = 0.57324219 * 10240; time = 0.4745s; samplesPerSecond = 21579.0
-MPI Rank 0: 08/16/2016 03:20:31: Finished Epoch[ 3 of 4]: [Training] CrossEntropyWithSoftmax = 2.13466219 * 20480; EvalErrorPrediction = 0.57324219 * 20480; totalSamplesSeen = 61440; learningRatePerSample = 9.7656251e-005; epochTime=1.0605s
-MPI Rank 0: 08/16/2016 03:20:32: SGD: Saving checkpoint model 'C:\Users\svcphil\AppData\Local\Temp\cntk-test-20160816031852.202534\Speech\DNN_ParallelBufferedAsyncGradientAggregation@release_cpu/models/cntkSpeech.dnn.3'
->>>>>>> 8493f118
-MPI Rank 0: 
-MPI Rank 0: 08/16/2016 03:20:32: Starting Epoch 4: learning rate per sample = 0.000098  effective momentum = 0.656119  momentum as time constant = 2429.9 samples
-MPI Rank 0: minibatchiterator: epoch 3: frames [61440..81920] (first utterance at frame 61440), data subset 0 of 3, with 1 datapasses
-MPI Rank 0: 
-MPI Rank 0: 08/16/2016 03:20:32: Starting minibatch loop, DataParallelSGD training (MyRank = 0, NumNodes = 3, NumGradientBits = 1), BufferedAsyncGradientAggregation is ENABLED, distributed reading is ENABLED.
-MPI Rank 0: Async gradient aggregation wait time: 5e-006
-MPI Rank 0: Actual gradient aggregation time: 0.018185
-MPI Rank 0: Async gradient aggregation wait time: 4e-006
-MPI Rank 0: Actual gradient aggregation time: 0.020773
-MPI Rank 0: 08/16/2016 03:20:32:  Epoch[ 4 of 4]-Minibatch[   1-  10, 50.00%]: CrossEntropyWithSoftmax = 1.96095323 * 9216; EvalErrorPrediction = 0.53678385 * 9216; time = 0.4751s; samplesPerSecond = 19396.8
-MPI Rank 0: Async gradient aggregation wait time: 3e-006
-MPI Rank 0: Actual gradient aggregation time: 0.020298
-MPI Rank 0: Async gradient aggregation wait time: 3e-006
-<<<<<<< HEAD
 MPI Rank 0: Actual gradient aggregation time: 0.018534
-MPI Rank 0: 05/03/2016 14:48:11:  Epoch[ 4 of 4]-Minibatch[   1-  10, 50.00%]: CrossEntropyWithSoftmax = 1.93105876 * 9216; EvalClassificationError = 0.53005642 * 9216; time = 3.2560s; samplesPerSecond = 2830.4
+MPI Rank 0: 05/03/2016 14:48:11:  Epoch[ 4 of 4]-Minibatch[   1-  10, 50.00%]: CrossEntropyWithSoftmax = 1.93105876 * 9216; EvalErrorPrediction = 0.53005642 * 9216; time = 3.2560s; samplesPerSecond = 2830.4
 MPI Rank 0: Async gradient aggregation wait time: 2e-006
 MPI Rank 0: Actual gradient aggregation time: 0.329849
 MPI Rank 0: Async gradient aggregation wait time: 2e-006
 MPI Rank 0: Actual gradient aggregation time: 0.266457
-MPI Rank 0: 05/03/2016 14:48:15:  Epoch[ 4 of 4]-Minibatch[  11-  20, 100.00%]: CrossEntropyWithSoftmax = 1.90311195 * 10240; EvalClassificationError = 0.51884766 * 10240; time = 3.1484s; samplesPerSecond = 3252.4
+MPI Rank 0: 05/03/2016 14:48:15:  Epoch[ 4 of 4]-Minibatch[  11-  20, 100.00%]: CrossEntropyWithSoftmax = 1.90311195 * 10240; EvalErrorPrediction = 0.51884766 * 10240; time = 3.1484s; samplesPerSecond = 3252.4
 MPI Rank 0: Async gradient aggregation wait time: 0.020891
-MPI Rank 0: 05/03/2016 14:48:15: Finished Epoch[ 4 of 4]: [Training] CrossEntropyWithSoftmax = 1.91606100 * 20480; EvalClassificationError = 0.52392578 * 20480; totalSamplesSeen = 81920; learningRatePerSample = 9.7656251e-005; epochTime=6.54696s
+MPI Rank 0: 05/03/2016 14:48:15: Finished Epoch[ 4 of 4]: [Training] CrossEntropyWithSoftmax = 1.91606100 * 20480; EvalErrorPrediction = 0.52392578 * 20480; totalSamplesSeen = 81920; learningRatePerSample = 9.7656251e-005; epochTime=6.54696s
 MPI Rank 0: 05/03/2016 14:48:15: SGD: Saving checkpoint model 'C:\Users\svcphil\AppData\Local\Temp\cntk-test-20160503132225.174972\Speech\DNN_ParallelBufferedAsyncGradientAggregation@release_cpu/models/cntkSpeech.dnn'
 MPI Rank 0: 05/03/2016 14:48:15: CNTKCommandTrainEnd: speechTrain
-=======
-MPI Rank 0: Actual gradient aggregation time: 0.049557
-MPI Rank 0: 08/16/2016 03:20:33:  Epoch[ 4 of 4]-Minibatch[  11-  20, 100.00%]: CrossEntropyWithSoftmax = 1.93674809 * 10240; EvalErrorPrediction = 0.52773437 * 10240; time = 0.4668s; samplesPerSecond = 21938.6
-MPI Rank 0: Async gradient aggregation wait time: 0.021073
-MPI Rank 0: 08/16/2016 03:20:33: Finished Epoch[ 4 of 4]: [Training] CrossEntropyWithSoftmax = 1.94894630 * 20480; EvalErrorPrediction = 0.53217773 * 20480; totalSamplesSeen = 81920; learningRatePerSample = 9.7656251e-005; epochTime=1.01124s
-MPI Rank 0: 08/16/2016 03:20:33: SGD: Saving checkpoint model 'C:\Users\svcphil\AppData\Local\Temp\cntk-test-20160816031852.202534\Speech\DNN_ParallelBufferedAsyncGradientAggregation@release_cpu/models/cntkSpeech.dnn'
-MPI Rank 0: 08/16/2016 03:20:33: CNTKCommandTrainEnd: speechTrain
->>>>>>> 8493f118
-MPI Rank 0: 
-MPI Rank 0: 08/16/2016 03:20:33: Action "train" complete.
-MPI Rank 0: 
-MPI Rank 0: 08/16/2016 03:20:33: __COMPLETED__
-MPI Rank 0: ~MPIWrapper
-MPI Rank 1: 08/16/2016 03:20:17: Redirecting stderr to file C:\Users\svcphil\AppData\Local\Temp\cntk-test-20160816031852.202534\Speech\DNN_ParallelBufferedAsyncGradientAggregation@release_cpu/stderr_speechTrain.logrank1
-MPI Rank 1: 08/16/2016 03:20:17: -------------------------------------------------------------------
-MPI Rank 1: 08/16/2016 03:20:17: Build info: 
-MPI Rank 1: 
-MPI Rank 1: 08/16/2016 03:20:17: 		Built time: Aug 16 2016 03:09:16
-MPI Rank 1: 08/16/2016 03:20:17: 		Last modified date: Fri Aug 12 05:28:23 2016
-MPI Rank 1: 08/16/2016 03:20:17: 		Build type: Release
-MPI Rank 1: 08/16/2016 03:20:17: 		Build target: GPU
-MPI Rank 1: 08/16/2016 03:20:17: 		With 1bit-SGD: yes
-MPI Rank 1: 08/16/2016 03:20:17: 		Math lib: mkl
-MPI Rank 1: 08/16/2016 03:20:17: 		CUDA_PATH: C:\Program Files\NVIDIA GPU Computing Toolkit\CUDA\v7.5
-MPI Rank 1: 08/16/2016 03:20:17: 		CUB_PATH: c:\src\cub-1.4.1
-MPI Rank 1: 08/16/2016 03:20:17: 		CUDNN_PATH: c:\NVIDIA\cudnn-4.0\cuda
-MPI Rank 1: 08/16/2016 03:20:17: 		Build Branch: HEAD
-MPI Rank 1: 08/16/2016 03:20:17: 		Build SHA1: 026b1e772b963461e189f8f00aa7ed6951298f84
-MPI Rank 1: 08/16/2016 03:20:17: 		Built by svcphil on Philly-Pool1
-MPI Rank 1: 08/16/2016 03:20:17: 		Build Path: c:\jenkins\workspace\CNTK-Build-Windows\Source\CNTK\
-MPI Rank 1: 08/16/2016 03:20:17: -------------------------------------------------------------------
-MPI Rank 1: 08/16/2016 03:20:21: -------------------------------------------------------------------
-MPI Rank 1: 08/16/2016 03:20:21: GPU info:
-MPI Rank 1: 
-MPI Rank 1: 08/16/2016 03:20:21: 		Device[0]: cores = 2880; computeCapability = 3.5; type = "GeForce GTX 780 Ti"; memory = 3072 MB
-MPI Rank 1: 08/16/2016 03:20:21: 		Device[1]: cores = 2880; computeCapability = 3.5; type = "GeForce GTX 780 Ti"; memory = 3072 MB
-MPI Rank 1: 08/16/2016 03:20:21: 		Device[2]: cores = 2880; computeCapability = 3.5; type = "GeForce GTX 780 Ti"; memory = 3072 MB
-MPI Rank 1: 08/16/2016 03:20:21: 		Device[3]: cores = 2880; computeCapability = 3.5; type = "GeForce GTX 780 Ti"; memory = 3072 MB
-MPI Rank 1: 08/16/2016 03:20:21: -------------------------------------------------------------------
-MPI Rank 1: 
-MPI Rank 1: 08/16/2016 03:20:21: Running on DPHAIM-24 at 2016/08/16 03:20:21
-MPI Rank 1: 08/16/2016 03:20:21: Command line: 
-MPI Rank 1: C:\jenkins\workspace\CNTK-Test-Windows-W1\x64\release\cntk.exe  configFile=C:\jenkins\workspace\CNTK-Test-Windows-W1\Tests\EndToEndTests\Speech\DNN/cntk.cntk  currentDirectory=C:\jenkins\workspace\CNTK-Test-Windows-W1\Tests\EndToEndTests\Speech\Data  RunDir=C:\Users\svcphil\AppData\Local\Temp\cntk-test-20160816031852.202534\Speech\DNN_ParallelBufferedAsyncGradientAggregation@release_cpu  DataDir=C:\jenkins\workspace\CNTK-Test-Windows-W1\Tests\EndToEndTests\Speech\Data  ConfigDir=C:\jenkins\workspace\CNTK-Test-Windows-W1\Tests\EndToEndTests\Speech\DNN  OutputDir=C:\Users\svcphil\AppData\Local\Temp\cntk-test-20160816031852.202534\Speech\DNN_ParallelBufferedAsyncGradientAggregation@release_cpu  DeviceId=-1  timestamping=true  numCPUThreads=8  precision=double  speechTrain=[SGD=[ParallelTrain=[DataParallelSGD=[gradientBits=1]]]]  speechTrain=[SGD=[ParallelTrain=[DataParallelSGD=[useBufferedAsyncGradientAggregation=true]]]]  speechTrain=[SGD=[ParallelTrain=[parallelizationStartEpoch=2]]]  speechTrain=[SGD=[maxEpochs=4]]  speechTrain=[SGD=[ParallelTrain=[syncPerfStats=5]]]  stderr=C:\Users\svcphil\AppData\Local\Temp\cntk-test-20160816031852.202534\Speech\DNN_ParallelBufferedAsyncGradientAggregation@release_cpu/stderr
-MPI Rank 1: 
-MPI Rank 1: 
-MPI Rank 1: 
-MPI Rank 1: 08/16/2016 03:20:21: >>>>>>>>>>>>>>>>>>>> RAW CONFIG (VARIABLES NOT RESOLVED) >>>>>>>>>>>>>>>>>>>>
-MPI Rank 1: 08/16/2016 03:20:21: precision = "float"
+MPI Rank 0: 
+MPI Rank 0: 05/03/2016 14:48:15: Action "train" complete.
+MPI Rank 0: 
+MPI Rank 0: 05/03/2016 14:48:15: __COMPLETED__
+MPI Rank 1: 05/03/2016 14:47:28: Redirecting stderr to file C:\Users\svcphil\AppData\Local\Temp\cntk-test-20160503132225.174972\Speech\DNN_ParallelBufferedAsyncGradientAggregation@release_cpu/stderr_speechTrain.logrank1
+MPI Rank 1: 05/03/2016 14:47:28: -------------------------------------------------------------------
+MPI Rank 1: 05/03/2016 14:47:28: Build info: 
+MPI Rank 1: 
+MPI Rank 1: 05/03/2016 14:47:28: 		Built time: May  3 2016 13:15:46
+MPI Rank 1: 05/03/2016 14:47:28: 		Last modified date: Tue Apr 26 23:35:31 2016
+MPI Rank 1: 05/03/2016 14:47:28: 		Build type: Release
+MPI Rank 1: 05/03/2016 14:47:28: 		Build target: GPU
+MPI Rank 1: 05/03/2016 14:47:28: 		With 1bit-SGD: no
+MPI Rank 1: 05/03/2016 14:47:28: 		CUDA_PATH: C:\Program Files\NVIDIA GPU Computing Toolkit\CUDA\v7.5
+MPI Rank 1: 05/03/2016 14:47:28: 		CUB_PATH: c:\src\cub-1.4.1
+MPI Rank 1: 05/03/2016 14:47:28: 		CUDNN_PATH: c:\NVIDIA\cudnn-4.0\cuda
+MPI Rank 1: 05/03/2016 14:47:28: 		Build Branch: HEAD
+MPI Rank 1: 05/03/2016 14:47:28: 		Build SHA1: af96f7cce6c3c78a4f1e9315e061291c79360e12
+MPI Rank 1: 05/03/2016 14:47:28: 		Built by svcphil on cntk-muc01
+MPI Rank 1: 05/03/2016 14:47:28: 		Build Path: c:\jenkins\workspace\CNTK-Build-Windows\Source\CNTK\
+MPI Rank 1: 05/03/2016 14:47:28: -------------------------------------------------------------------
+MPI Rank 1: 
+MPI Rank 1: 05/03/2016 14:47:28: Running on cntk-muc01 at 2016/05/03 14:47:28
+MPI Rank 1: 05/03/2016 14:47:28: Command line: 
+MPI Rank 1: C:\jenkins\workspace\CNTK-Test-Windows-W1\x64\release\cntk.exe  configFile=C:\jenkins\workspace\CNTK-Test-Windows-W1\Tests\EndToEndTests\Speech\DNN/cntk.cntk  currentDirectory=C:\jenkins\workspace\CNTK-Test-Windows-W1\Tests\EndToEndTests\Speech\Data  RunDir=C:\Users\svcphil\AppData\Local\Temp\cntk-test-20160503132225.174972\Speech\DNN_ParallelBufferedAsyncGradientAggregation@release_cpu  DataDir=C:\jenkins\workspace\CNTK-Test-Windows-W1\Tests\EndToEndTests\Speech\Data  ConfigDir=C:\jenkins\workspace\CNTK-Test-Windows-W1\Tests\EndToEndTests\Speech\DNN  OutputDir=C:\Users\svcphil\AppData\Local\Temp\cntk-test-20160503132225.174972\Speech\DNN_ParallelBufferedAsyncGradientAggregation@release_cpu  DeviceId=-1  timestamping=true  numCPUThreads=2  precision=double  speechTrain=[SGD=[ParallelTrain=[DataParallelSGD=[gradientBits=1]]]]  speechTrain=[SGD=[ParallelTrain=[DataParallelSGD=[useBufferedAsyncGradientAggregation=true]]]]  speechTrain=[SGD=[ParallelTrain=[parallelizationStartEpoch=2]]]  speechTrain=[SGD=[maxEpochs=4]]  speechTrain=[SGD=[ParallelTrain=[syncPerfStats=5]]]  stderr=C:\Users\svcphil\AppData\Local\Temp\cntk-test-20160503132225.174972\Speech\DNN_ParallelBufferedAsyncGradientAggregation@release_cpu/stderr
+MPI Rank 1: 
+MPI Rank 1: 
+MPI Rank 1: 
+MPI Rank 1: 05/03/2016 14:47:28: >>>>>>>>>>>>>>>>>>>> RAW CONFIG (VARIABLES NOT RESOLVED) >>>>>>>>>>>>>>>>>>>>
+MPI Rank 1: 05/03/2016 14:47:28: precision = "float"
 MPI Rank 1: command = speechTrain
 MPI Rank 1: deviceId = $DeviceId$
 MPI Rank 1: parallelTrain = true
@@ -904,7 +724,7 @@
 MPI Rank 1:     SimpleNetworkBuilder = [
 MPI Rank 1:         layerSizes = 363:512:512:132
 MPI Rank 1:         trainingCriterion = "CrossEntropyWithSoftmax"
-MPI Rank 1:         evalCriterion = "ClassificationError"
+MPI Rank 1:         evalCriterion = "ErrorPrediction"
 MPI Rank 1:         layerTypes = "Sigmoid"
 MPI Rank 1:         initValueScale = 1.0
 MPI Rank 1:         applyMeanVarNorm = true
@@ -930,7 +750,7 @@
 MPI Rank 1:              then CrossEntropyWithSoftmax(labels, outZ, tag='criterion')
 MPI Rank 1:              else Fail('unknown trainingCriterion ' + trainingCriterion)
 MPI Rank 1:         Err = if evalCriterion == 'Err' then
-MPI Rank 1:               ClassificationError(labels, outZ, tag='evaluation')
+MPI Rank 1:               ErrorPrediction(labels, outZ, tag='evaluation')
 MPI Rank 1:               else Fail('unknown evalCriterion ' + evalCriterion)
 MPI Rank 1:         logPrior = LogPrior(labels)
 MPI Rank 1:         // TODO: how to add a tag to an infix operation?
@@ -968,7 +788,6 @@
 MPI Rank 1:         miniBatchMode = "partial"
 MPI Rank 1:         randomize = "auto"
 MPI Rank 1:         verbosity = 0
-MPI Rank 1:         useMersenneTwisterRand=true
 MPI Rank 1:         features = [
 MPI Rank 1:             dim = 363
 MPI Rank 1:             type = "real"
@@ -983,37 +802,37 @@
 MPI Rank 1:     ]
 MPI Rank 1: ]
 MPI Rank 1: currentDirectory=C:\jenkins\workspace\CNTK-Test-Windows-W1\Tests\EndToEndTests\Speech\Data
-MPI Rank 1: RunDir=C:\Users\svcphil\AppData\Local\Temp\cntk-test-20160816031852.202534\Speech\DNN_ParallelBufferedAsyncGradientAggregation@release_cpu
+MPI Rank 1: RunDir=C:\Users\svcphil\AppData\Local\Temp\cntk-test-20160503132225.174972\Speech\DNN_ParallelBufferedAsyncGradientAggregation@release_cpu
 MPI Rank 1: DataDir=C:\jenkins\workspace\CNTK-Test-Windows-W1\Tests\EndToEndTests\Speech\Data
 MPI Rank 1: ConfigDir=C:\jenkins\workspace\CNTK-Test-Windows-W1\Tests\EndToEndTests\Speech\DNN
-MPI Rank 1: OutputDir=C:\Users\svcphil\AppData\Local\Temp\cntk-test-20160816031852.202534\Speech\DNN_ParallelBufferedAsyncGradientAggregation@release_cpu
+MPI Rank 1: OutputDir=C:\Users\svcphil\AppData\Local\Temp\cntk-test-20160503132225.174972\Speech\DNN_ParallelBufferedAsyncGradientAggregation@release_cpu
 MPI Rank 1: DeviceId=-1
 MPI Rank 1: timestamping=true
-MPI Rank 1: numCPUThreads=8
+MPI Rank 1: numCPUThreads=2
 MPI Rank 1: precision=double
 MPI Rank 1: speechTrain=[SGD=[ParallelTrain=[DataParallelSGD=[gradientBits=1]]]]
 MPI Rank 1: speechTrain=[SGD=[ParallelTrain=[DataParallelSGD=[useBufferedAsyncGradientAggregation=true]]]]
 MPI Rank 1: speechTrain=[SGD=[ParallelTrain=[parallelizationStartEpoch=2]]]
 MPI Rank 1: speechTrain=[SGD=[maxEpochs=4]]
 MPI Rank 1: speechTrain=[SGD=[ParallelTrain=[syncPerfStats=5]]]
-MPI Rank 1: stderr=C:\Users\svcphil\AppData\Local\Temp\cntk-test-20160816031852.202534\Speech\DNN_ParallelBufferedAsyncGradientAggregation@release_cpu/stderr
-MPI Rank 1: 
-MPI Rank 1: 08/16/2016 03:20:21: <<<<<<<<<<<<<<<<<<<< RAW CONFIG (VARIABLES NOT RESOLVED)  <<<<<<<<<<<<<<<<<<<<
-MPI Rank 1: 
-MPI Rank 1: 08/16/2016 03:20:21: >>>>>>>>>>>>>>>>>>>> RAW CONFIG WITH ALL VARIABLES RESOLVED >>>>>>>>>>>>>>>>>>>>
-MPI Rank 1: 08/16/2016 03:20:21: precision = "float"
+MPI Rank 1: stderr=C:\Users\svcphil\AppData\Local\Temp\cntk-test-20160503132225.174972\Speech\DNN_ParallelBufferedAsyncGradientAggregation@release_cpu/stderr
+MPI Rank 1: 
+MPI Rank 1: 05/03/2016 14:47:28: <<<<<<<<<<<<<<<<<<<< RAW CONFIG (VARIABLES NOT RESOLVED)  <<<<<<<<<<<<<<<<<<<<
+MPI Rank 1: 
+MPI Rank 1: 05/03/2016 14:47:28: >>>>>>>>>>>>>>>>>>>> RAW CONFIG WITH ALL VARIABLES RESOLVED >>>>>>>>>>>>>>>>>>>>
+MPI Rank 1: 05/03/2016 14:47:28: precision = "float"
 MPI Rank 1: command = speechTrain
 MPI Rank 1: deviceId = -1
 MPI Rank 1: parallelTrain = true
 MPI Rank 1: speechTrain = [
 MPI Rank 1:     action = "train"
-MPI Rank 1:     modelPath = "C:\Users\svcphil\AppData\Local\Temp\cntk-test-20160816031852.202534\Speech\DNN_ParallelBufferedAsyncGradientAggregation@release_cpu/models/cntkSpeech.dnn"
+MPI Rank 1:     modelPath = "C:\Users\svcphil\AppData\Local\Temp\cntk-test-20160503132225.174972\Speech\DNN_ParallelBufferedAsyncGradientAggregation@release_cpu/models/cntkSpeech.dnn"
 MPI Rank 1:     deviceId = -1
 MPI Rank 1:     traceLevel = 1
 MPI Rank 1:     SimpleNetworkBuilder = [
 MPI Rank 1:         layerSizes = 363:512:512:132
 MPI Rank 1:         trainingCriterion = "CrossEntropyWithSoftmax"
-MPI Rank 1:         evalCriterion = "ClassificationError"
+MPI Rank 1:         evalCriterion = "ErrorPrediction"
 MPI Rank 1:         layerTypes = "Sigmoid"
 MPI Rank 1:         initValueScale = 1.0
 MPI Rank 1:         applyMeanVarNorm = true
@@ -1039,7 +858,7 @@
 MPI Rank 1:              then CrossEntropyWithSoftmax(labels, outZ, tag='criterion')
 MPI Rank 1:              else Fail('unknown trainingCriterion ' + trainingCriterion)
 MPI Rank 1:         Err = if evalCriterion == 'Err' then
-MPI Rank 1:               ClassificationError(labels, outZ, tag='evaluation')
+MPI Rank 1:               ErrorPrediction(labels, outZ, tag='evaluation')
 MPI Rank 1:               else Fail('unknown evalCriterion ' + evalCriterion)
 MPI Rank 1:         logPrior = LogPrior(labels)
 MPI Rank 1:         // TODO: how to add a tag to an infix operation?
@@ -1077,7 +896,6 @@
 MPI Rank 1:         miniBatchMode = "partial"
 MPI Rank 1:         randomize = "auto"
 MPI Rank 1:         verbosity = 0
-MPI Rank 1:         useMersenneTwisterRand=true
 MPI Rank 1:         features = [
 MPI Rank 1:             dim = 363
 MPI Rank 1:             type = "real"
@@ -1092,43 +910,43 @@
 MPI Rank 1:     ]
 MPI Rank 1: ]
 MPI Rank 1: currentDirectory=C:\jenkins\workspace\CNTK-Test-Windows-W1\Tests\EndToEndTests\Speech\Data
-MPI Rank 1: RunDir=C:\Users\svcphil\AppData\Local\Temp\cntk-test-20160816031852.202534\Speech\DNN_ParallelBufferedAsyncGradientAggregation@release_cpu
+MPI Rank 1: RunDir=C:\Users\svcphil\AppData\Local\Temp\cntk-test-20160503132225.174972\Speech\DNN_ParallelBufferedAsyncGradientAggregation@release_cpu
 MPI Rank 1: DataDir=C:\jenkins\workspace\CNTK-Test-Windows-W1\Tests\EndToEndTests\Speech\Data
 MPI Rank 1: ConfigDir=C:\jenkins\workspace\CNTK-Test-Windows-W1\Tests\EndToEndTests\Speech\DNN
-MPI Rank 1: OutputDir=C:\Users\svcphil\AppData\Local\Temp\cntk-test-20160816031852.202534\Speech\DNN_ParallelBufferedAsyncGradientAggregation@release_cpu
+MPI Rank 1: OutputDir=C:\Users\svcphil\AppData\Local\Temp\cntk-test-20160503132225.174972\Speech\DNN_ParallelBufferedAsyncGradientAggregation@release_cpu
 MPI Rank 1: DeviceId=-1
 MPI Rank 1: timestamping=true
-MPI Rank 1: numCPUThreads=8
+MPI Rank 1: numCPUThreads=2
 MPI Rank 1: precision=double
 MPI Rank 1: speechTrain=[SGD=[ParallelTrain=[DataParallelSGD=[gradientBits=1]]]]
 MPI Rank 1: speechTrain=[SGD=[ParallelTrain=[DataParallelSGD=[useBufferedAsyncGradientAggregation=true]]]]
 MPI Rank 1: speechTrain=[SGD=[ParallelTrain=[parallelizationStartEpoch=2]]]
 MPI Rank 1: speechTrain=[SGD=[maxEpochs=4]]
 MPI Rank 1: speechTrain=[SGD=[ParallelTrain=[syncPerfStats=5]]]
-MPI Rank 1: stderr=C:\Users\svcphil\AppData\Local\Temp\cntk-test-20160816031852.202534\Speech\DNN_ParallelBufferedAsyncGradientAggregation@release_cpu/stderr
-MPI Rank 1: 
-MPI Rank 1: 08/16/2016 03:20:21: <<<<<<<<<<<<<<<<<<<< RAW CONFIG WITH ALL VARIABLES RESOLVED <<<<<<<<<<<<<<<<<<<<
-MPI Rank 1: 
-MPI Rank 1: 08/16/2016 03:20:21: >>>>>>>>>>>>>>>>>>>> PROCESSED CONFIG WITH ALL VARIABLES RESOLVED >>>>>>>>>>>>>>>>>>>>
+MPI Rank 1: stderr=C:\Users\svcphil\AppData\Local\Temp\cntk-test-20160503132225.174972\Speech\DNN_ParallelBufferedAsyncGradientAggregation@release_cpu/stderr
+MPI Rank 1: 
+MPI Rank 1: 05/03/2016 14:47:28: <<<<<<<<<<<<<<<<<<<< RAW CONFIG WITH ALL VARIABLES RESOLVED <<<<<<<<<<<<<<<<<<<<
+MPI Rank 1: 
+MPI Rank 1: 05/03/2016 14:47:28: >>>>>>>>>>>>>>>>>>>> PROCESSED CONFIG WITH ALL VARIABLES RESOLVED >>>>>>>>>>>>>>>>>>>>
 MPI Rank 1: configparameters: cntk.cntk:command=speechTrain
 MPI Rank 1: configparameters: cntk.cntk:ConfigDir=C:\jenkins\workspace\CNTK-Test-Windows-W1\Tests\EndToEndTests\Speech\DNN
 MPI Rank 1: configparameters: cntk.cntk:currentDirectory=C:\jenkins\workspace\CNTK-Test-Windows-W1\Tests\EndToEndTests\Speech\Data
 MPI Rank 1: configparameters: cntk.cntk:DataDir=C:\jenkins\workspace\CNTK-Test-Windows-W1\Tests\EndToEndTests\Speech\Data
 MPI Rank 1: configparameters: cntk.cntk:deviceId=-1
-MPI Rank 1: configparameters: cntk.cntk:numCPUThreads=8
-MPI Rank 1: configparameters: cntk.cntk:OutputDir=C:\Users\svcphil\AppData\Local\Temp\cntk-test-20160816031852.202534\Speech\DNN_ParallelBufferedAsyncGradientAggregation@release_cpu
+MPI Rank 1: configparameters: cntk.cntk:numCPUThreads=2
+MPI Rank 1: configparameters: cntk.cntk:OutputDir=C:\Users\svcphil\AppData\Local\Temp\cntk-test-20160503132225.174972\Speech\DNN_ParallelBufferedAsyncGradientAggregation@release_cpu
 MPI Rank 1: configparameters: cntk.cntk:parallelTrain=true
 MPI Rank 1: configparameters: cntk.cntk:precision=double
-MPI Rank 1: configparameters: cntk.cntk:RunDir=C:\Users\svcphil\AppData\Local\Temp\cntk-test-20160816031852.202534\Speech\DNN_ParallelBufferedAsyncGradientAggregation@release_cpu
+MPI Rank 1: configparameters: cntk.cntk:RunDir=C:\Users\svcphil\AppData\Local\Temp\cntk-test-20160503132225.174972\Speech\DNN_ParallelBufferedAsyncGradientAggregation@release_cpu
 MPI Rank 1: configparameters: cntk.cntk:speechTrain=[
 MPI Rank 1:     action = "train"
-MPI Rank 1:     modelPath = "C:\Users\svcphil\AppData\Local\Temp\cntk-test-20160816031852.202534\Speech\DNN_ParallelBufferedAsyncGradientAggregation@release_cpu/models/cntkSpeech.dnn"
+MPI Rank 1:     modelPath = "C:\Users\svcphil\AppData\Local\Temp\cntk-test-20160503132225.174972\Speech\DNN_ParallelBufferedAsyncGradientAggregation@release_cpu/models/cntkSpeech.dnn"
 MPI Rank 1:     deviceId = -1
 MPI Rank 1:     traceLevel = 1
 MPI Rank 1:     SimpleNetworkBuilder = [
 MPI Rank 1:         layerSizes = 363:512:512:132
 MPI Rank 1:         trainingCriterion = "CrossEntropyWithSoftmax"
-MPI Rank 1:         evalCriterion = "ClassificationError"
+MPI Rank 1:         evalCriterion = "ErrorPrediction"
 MPI Rank 1:         layerTypes = "Sigmoid"
 MPI Rank 1:         initValueScale = 1.0
 MPI Rank 1:         applyMeanVarNorm = true
@@ -1154,7 +972,7 @@
 MPI Rank 1:              then CrossEntropyWithSoftmax(labels, outZ, tag='criterion')
 MPI Rank 1:              else Fail('unknown trainingCriterion ' + trainingCriterion)
 MPI Rank 1:         Err = if evalCriterion == 'Err' then
-MPI Rank 1:               ClassificationError(labels, outZ, tag='evaluation')
+MPI Rank 1:               ErrorPrediction(labels, outZ, tag='evaluation')
 MPI Rank 1:               else Fail('unknown evalCriterion ' + evalCriterion)
 MPI Rank 1:         logPrior = LogPrior(labels)
 MPI Rank 1:         // TODO: how to add a tag to an infix operation?
@@ -1192,7 +1010,6 @@
 MPI Rank 1:         miniBatchMode = "partial"
 MPI Rank 1:         randomize = "auto"
 MPI Rank 1:         verbosity = 0
-MPI Rank 1:         useMersenneTwisterRand=true
 MPI Rank 1:         features = [
 MPI Rank 1:             dim = 363
 MPI Rank 1:             type = "real"
@@ -1207,23 +1024,23 @@
 MPI Rank 1:     ]
 MPI Rank 1: ] [SGD=[ParallelTrain=[DataParallelSGD=[gradientBits=1]]]] [SGD=[ParallelTrain=[DataParallelSGD=[useBufferedAsyncGradientAggregation=true]]]] [SGD=[ParallelTrain=[parallelizationStartEpoch=2]]] [SGD=[maxEpochs=4]] [SGD=[ParallelTrain=[syncPerfStats=5]]]
 MPI Rank 1: 
-MPI Rank 1: configparameters: cntk.cntk:stderr=C:\Users\svcphil\AppData\Local\Temp\cntk-test-20160816031852.202534\Speech\DNN_ParallelBufferedAsyncGradientAggregation@release_cpu/stderr
+MPI Rank 1: configparameters: cntk.cntk:stderr=C:\Users\svcphil\AppData\Local\Temp\cntk-test-20160503132225.174972\Speech\DNN_ParallelBufferedAsyncGradientAggregation@release_cpu/stderr
 MPI Rank 1: configparameters: cntk.cntk:timestamping=true
-MPI Rank 1: 08/16/2016 03:20:21: <<<<<<<<<<<<<<<<<<<< PROCESSED CONFIG WITH ALL VARIABLES RESOLVED <<<<<<<<<<<<<<<<<<<<
-MPI Rank 1: 08/16/2016 03:20:21: Commands: speechTrain
-MPI Rank 1: 08/16/2016 03:20:21: Precision = "double"
-MPI Rank 1: 08/16/2016 03:20:21: Using 8 CPU threads.
-MPI Rank 1: 08/16/2016 03:20:21: CNTKModelPath: C:\Users\svcphil\AppData\Local\Temp\cntk-test-20160816031852.202534\Speech\DNN_ParallelBufferedAsyncGradientAggregation@release_cpu/models/cntkSpeech.dnn
-MPI Rank 1: 08/16/2016 03:20:21: CNTKCommandTrainInfo: speechTrain : 4
-MPI Rank 1: 08/16/2016 03:20:21: CNTKCommandTrainInfo: CNTKNoMoreCommands_Total : 4
-MPI Rank 1: 
-MPI Rank 1: 08/16/2016 03:20:21: ##############################################################################
-MPI Rank 1: 08/16/2016 03:20:21: #                                                                            #
-MPI Rank 1: 08/16/2016 03:20:21: # Action "train"                                                             #
-MPI Rank 1: 08/16/2016 03:20:21: #                                                                            #
-MPI Rank 1: 08/16/2016 03:20:21: ##############################################################################
-MPI Rank 1: 
-MPI Rank 1: 08/16/2016 03:20:21: CNTKCommandTrainBegin: speechTrain
+MPI Rank 1: 05/03/2016 14:47:28: <<<<<<<<<<<<<<<<<<<< PROCESSED CONFIG WITH ALL VARIABLES RESOLVED <<<<<<<<<<<<<<<<<<<<
+MPI Rank 1: 05/03/2016 14:47:28: Commands: speechTrain
+MPI Rank 1: 05/03/2016 14:47:28: Precision = "double"
+MPI Rank 1: 05/03/2016 14:47:28: Using 2 CPU threads.
+MPI Rank 1: 05/03/2016 14:47:28: CNTKModelPath: C:\Users\svcphil\AppData\Local\Temp\cntk-test-20160503132225.174972\Speech\DNN_ParallelBufferedAsyncGradientAggregation@release_cpu/models/cntkSpeech.dnn
+MPI Rank 1: 05/03/2016 14:47:28: CNTKCommandTrainInfo: speechTrain : 4
+MPI Rank 1: 05/03/2016 14:47:28: CNTKCommandTrainInfo: CNTKNoMoreCommands_Total : 4
+MPI Rank 1: 
+MPI Rank 1: 05/03/2016 14:47:28: ##############################################################################
+MPI Rank 1: 05/03/2016 14:47:28: #                                                                            #
+MPI Rank 1: 05/03/2016 14:47:28: # Action "train"                                                             #
+MPI Rank 1: 05/03/2016 14:47:28: #                                                                            #
+MPI Rank 1: 05/03/2016 14:47:28: ##############################################################################
+MPI Rank 1: 
+MPI Rank 1: 05/03/2016 14:47:28: CNTKCommandTrainBegin: speechTrain
 MPI Rank 1: SimpleNetworkBuilder Using CPU
 MPI Rank 1: reading script file glob_0000.scp ... 948 entries
 MPI Rank 1: total 132 state names in state list C:\jenkins\workspace\CNTK-Test-Windows-W1\Tests\EndToEndTests\Speech\Data/state.list
@@ -1232,25 +1049,13 @@
 MPI Rank 1: label set 0: 129 classes
 MPI Rank 1: minibatchutterancesource: 948 utterances grouped into 3 chunks, av. chunk size: 316.0 utterances, 84244.7 frames
 MPI Rank 1: 
-MPI Rank 1: 08/16/2016 03:20:22: Creating virgin network.
-MPI Rank 1: Node 'W0' (LearnableParameter operation): Initializing Parameter[512 x 363] <- 0.000000.
-MPI Rank 1: Node 'W0' (LearnableParameter operation): Initializing Parameter[512 x 363] <- uniform(seed=1, range=0.050000*1.000000, onCPU=false).
-MPI Rank 1: Node 'B0' (LearnableParameter operation): Initializing Parameter[512 x 1] <- 0.000000.
-MPI Rank 1: Node 'B0' (LearnableParameter operation): Initializing Parameter[512 x 1] <- 0.000000.
-MPI Rank 1: Node 'W1' (LearnableParameter operation): Initializing Parameter[512 x 512] <- 0.000000.
-MPI Rank 1: Node 'W1' (LearnableParameter operation): Initializing Parameter[512 x 512] <- uniform(seed=2, range=0.050000*1.000000, onCPU=false).
-MPI Rank 1: Node 'B1' (LearnableParameter operation): Initializing Parameter[512 x 1] <- 0.000000.
-MPI Rank 1: Node 'B1' (LearnableParameter operation): Initializing Parameter[512 x 1] <- 0.000000.
-MPI Rank 1: Node 'W2' (LearnableParameter operation): Initializing Parameter[132 x 512] <- 0.000000.
-MPI Rank 1: Node 'W2' (LearnableParameter operation): Initializing Parameter[132 x 512] <- uniform(seed=3, range=0.050000*1.000000, onCPU=false).
-MPI Rank 1: Node 'B2' (LearnableParameter operation): Initializing Parameter[132 x 1] <- 0.000000.
-MPI Rank 1: Node 'B2' (LearnableParameter operation): Initializing Parameter[132 x 1] <- 0.000000.
+MPI Rank 1: 05/03/2016 14:47:29: Creating virgin network.
 MPI Rank 1: 
 MPI Rank 1: Post-processing network...
 MPI Rank 1: 
 MPI Rank 1: 7 roots:
 MPI Rank 1: 	CrossEntropyWithSoftmax = CrossEntropyWithSoftmax()
-MPI Rank 1: 	EvalClassificationError = ClassificationError()
+MPI Rank 1: 	EvalErrorPrediction = ErrorPrediction()
 MPI Rank 1: 	InvStdOfFeatures = InvStdDev()
 MPI Rank 1: 	MeanOfFeatures = Mean()
 MPI Rank 1: 	PosteriorProb = Softmax()
@@ -1279,7 +1084,7 @@
 MPI Rank 1: Validating --> B2 = LearnableParameter() :  -> [132 x 1]
 MPI Rank 1: Validating --> HLast = Plus (W2*H1, B2) : [132 x 1 x *], [132 x 1] -> [132 x 1 x *]
 MPI Rank 1: Validating --> CrossEntropyWithSoftmax = CrossEntropyWithSoftmax (labels, HLast) : [132 x *], [132 x 1 x *] -> [1]
-MPI Rank 1: Validating --> EvalClassificationError = ClassificationError (labels, HLast) : [132 x *], [132 x 1 x *] -> [1]
+MPI Rank 1: Validating --> EvalErrorPrediction = ErrorPrediction (labels, HLast) : [132 x *], [132 x 1 x *] -> [1]
 MPI Rank 1: Validating --> PosteriorProb = Softmax (HLast) : [132 x 1 x *] -> [132 x 1 x *]
 MPI Rank 1: Validating --> Prior = Mean (labels) : [132 x *] -> [132]
 MPI Rank 1: Validating --> LogOfPrior = Log (Prior) : [132] -> [132]
@@ -1296,50 +1101,21 @@
 MPI Rank 1: 
 MPI Rank 1: Post-processing network complete.
 MPI Rank 1: 
-MPI Rank 1: 08/16/2016 03:20:22: Created model with 25 nodes on CPU.
-MPI Rank 1: 
-MPI Rank 1: 08/16/2016 03:20:22: Training criterion node(s):
-MPI Rank 1: 08/16/2016 03:20:22: 	CrossEntropyWithSoftmax = CrossEntropyWithSoftmax
-MPI Rank 1: 
-<<<<<<< HEAD
+MPI Rank 1: 05/03/2016 14:47:29: Created model with 25 nodes on CPU.
+MPI Rank 1: 
+MPI Rank 1: 05/03/2016 14:47:29: Training criterion node(s):
+MPI Rank 1: 05/03/2016 14:47:29: 	CrossEntropyWithSoftmax = CrossEntropyWithSoftmax
+MPI Rank 1: 
 MPI Rank 1: 05/03/2016 14:47:29: Evaluation criterion node(s):
 MPI Rank 1: 
-MPI Rank 1: 05/03/2016 14:47:29: 	EvalClassificationError = ClassificationError
-=======
-MPI Rank 1: 08/16/2016 03:20:22: Evaluation criterion node(s):
-MPI Rank 1: 08/16/2016 03:20:22: 	EvalErrorPrediction = ErrorPrediction
->>>>>>> 8493f118
+MPI Rank 1: 05/03/2016 14:47:29: 	EvalErrorPrediction = ErrorPrediction
 MPI Rank 1: 
 MPI Rank 1: 
 MPI Rank 1: Allocating matrices for forward and/or backward propagation.
 MPI Rank 1: 
-MPI Rank 1: Memory Sharing: Out of 40 matrices, 19 are shared as 8, and 21 are not shared.
-MPI Rank 1: 
-MPI Rank 1: 	{ H2 : [512 x 1 x *]
-MPI Rank 1: 	  W1*H1 : [512 x 1 x *] (gradient) }
-MPI Rank 1: 	{ W0*features+B0 : [512 x 1 x *] (gradient)
-MPI Rank 1: 	  W1*H1 : [512 x 1 x *] }
-MPI Rank 1: 	{ W1 : [512 x 512] (gradient)
-MPI Rank 1: 	  W1*H1+B1 : [512 x 1 x *] }
-MPI Rank 1: 	{ W0 : [512 x 363] (gradient)
-MPI Rank 1: 	  W0*features+B0 : [512 x 1 x *] }
-MPI Rank 1: 	{ HLast : [132 x 1 x *]
-MPI Rank 1: 	  W2 : [132 x 512] (gradient) }
-MPI Rank 1: 	{ B0 : [512 x 1] (gradient)
-MPI Rank 1: 	  H1 : [512 x 1 x *] (gradient)
-MPI Rank 1: 	  W1*H1+B1 : [512 x 1 x *] (gradient)
-MPI Rank 1: 	  W2*H1 : [132 x 1 x *] }
-MPI Rank 1: 	{ B1 : [512 x 1] (gradient)
-MPI Rank 1: 	  H2 : [512 x 1 x *] (gradient)
-MPI Rank 1: 	  HLast : [132 x 1 x *] (gradient) }
-MPI Rank 1: 	{ H1 : [512 x 1 x *]
-MPI Rank 1: 	  W0*features : [512 x *] (gradient) }
-MPI Rank 1: 
-MPI Rank 1: 
-MPI Rank 1: 08/16/2016 03:20:22: Training 516740 parameters in 6 out of 6 parameter tensors and 15 nodes with gradient:
-MPI Rank 1: 
-<<<<<<< HEAD
-MPI Rank 1: 0000000000000000: {[EvalClassificationError Gradient[1]] [InvStdOfFeatures Gradient[363]] [LogOfPrior Gradient[132]] [MVNormalizedFeatures Gradient[363 x *]] [MeanOfFeatures Gradient[363]] [PosteriorProb Gradient[132 x 1 x *]] [PosteriorProb Value[132 x 1 x *]] [Prior Gradient[132]] [ScaledLogLikelihood Gradient[132 x 1 x *]] [features Gradient[363 x *]] [labels Gradient[132 x *]] }
+MPI Rank 1: Memory Sharing Structure:
+MPI Rank 1: 
+MPI Rank 1: 0000000000000000: {[EvalErrorPrediction Gradient[1]] [InvStdOfFeatures Gradient[363]] [LogOfPrior Gradient[132]] [MVNormalizedFeatures Gradient[363 x *]] [MeanOfFeatures Gradient[363]] [PosteriorProb Gradient[132 x 1 x *]] [PosteriorProb Value[132 x 1 x *]] [Prior Gradient[132]] [ScaledLogLikelihood Gradient[132 x 1 x *]] [features Gradient[363 x *]] [labels Gradient[132 x *]] }
 MPI Rank 1: 000000AD5ADC0410: {[W0 Value[512 x 363]] }
 MPI Rank 1: 000000AD5ADC04B0: {[features Value[363 x *]] }
 MPI Rank 1: 000000AD5ADC0550: {[MeanOfFeatures Value[363]] }
@@ -1354,7 +1130,7 @@
 MPI Rank 1: 000000AD5ADD9DA0: {[B2 Value[132 x 1]] }
 MPI Rank 1: 000000AD5ADD9EE0: {[W0*features Value[512 x *]] }
 MPI Rank 1: 000000AD5ADDA020: {[H2 Value[512 x 1 x *]] [W1*H1 Gradient[512 x 1 x *]] }
-MPI Rank 1: 000000AD5ADDA0C0: {[EvalClassificationError Value[1]] }
+MPI Rank 1: 000000AD5ADDA0C0: {[EvalErrorPrediction Value[1]] }
 MPI Rank 1: 000000AD5ADDA2A0: {[W2 Value[132 x 512]] }
 MPI Rank 1: 000000AD5ADDA340: {[W0*features+B0 Gradient[512 x 1 x *]] [W1*H1 Value[512 x 1 x *]] }
 MPI Rank 1: 000000AD5ADDA3E0: {[HLast Value[132 x 1 x *]] [W2 Gradient[132 x 512]] }
@@ -1368,294 +1144,167 @@
 MPI Rank 1: 000000AD5ADDADE0: {[ScaledLogLikelihood Value[132 x 1 x *]] }
 MPI Rank 1: 000000AD5ADDAF20: {[MVNormalizedFeatures Value[363 x *]] }
 MPI Rank 1: 000000AD5ADDB380: {[CrossEntropyWithSoftmax Value[1]] }
-=======
-MPI Rank 1: 08/16/2016 03:20:22: 	Node 'B0' (LearnableParameter operation) : [512 x 1]
-MPI Rank 1: 08/16/2016 03:20:22: 	Node 'B1' (LearnableParameter operation) : [512 x 1]
-MPI Rank 1: 08/16/2016 03:20:22: 	Node 'B2' (LearnableParameter operation) : [132 x 1]
-MPI Rank 1: 08/16/2016 03:20:22: 	Node 'W0' (LearnableParameter operation) : [512 x 363]
-MPI Rank 1: 08/16/2016 03:20:22: 	Node 'W1' (LearnableParameter operation) : [512 x 512]
-MPI Rank 1: 08/16/2016 03:20:22: 	Node 'W2' (LearnableParameter operation) : [132 x 512]
->>>>>>> 8493f118
-MPI Rank 1: 
-MPI Rank 1: 
-MPI Rank 1: 08/16/2016 03:20:22: Precomputing --> 3 PreCompute nodes found.
-MPI Rank 1: 
-MPI Rank 1: 08/16/2016 03:20:22: 	MeanOfFeatures = Mean()
-MPI Rank 1: 08/16/2016 03:20:22: 	InvStdOfFeatures = InvStdDev()
-MPI Rank 1: 08/16/2016 03:20:22: 	Prior = Mean()
+MPI Rank 1: 
+MPI Rank 1: 
+MPI Rank 1: 05/03/2016 14:47:29: Precomputing --> 3 PreCompute nodes found.
+MPI Rank 1: 
+MPI Rank 1: 05/03/2016 14:47:29: 	MeanOfFeatures = Mean()
+MPI Rank 1: 05/03/2016 14:47:29: 	InvStdOfFeatures = InvStdDev()
+MPI Rank 1: 05/03/2016 14:47:29: 	Prior = Mean()
 MPI Rank 1: minibatchiterator: epoch 0: frames [0..252734] (first utterance at frame 0), data subset 0 of 1, with 1 datapasses
 MPI Rank 1: requiredata: determined feature kind as 33-dimensional 'USER' with frame shift 10.0 ms
 MPI Rank 1: 
-MPI Rank 1: 08/16/2016 03:20:25: Precomputing --> Completed.
-MPI Rank 1: 
-MPI Rank 1: 
-MPI Rank 1: 08/16/2016 03:20:25: Starting Epoch 1: learning rate per sample = 0.015625  effective momentum = 0.900000  momentum as time constant = 607.4 samples
+MPI Rank 1: 05/03/2016 14:47:30: Precomputing --> Completed.
+MPI Rank 1: 
+MPI Rank 1: 
+MPI Rank 1: 05/03/2016 14:47:31: Starting Epoch 1: learning rate per sample = 0.015625  effective momentum = 0.900000  momentum as time constant = 607.4 samples
 MPI Rank 1: minibatchiterator: epoch 0: frames [0..20480] (first utterance at frame 0), data subset 0 of 1, with 1 datapasses
 MPI Rank 1: 
-<<<<<<< HEAD
 MPI Rank 1: 05/03/2016 14:47:31: Starting minibatch loop.
-MPI Rank 1: 05/03/2016 14:47:32:  Epoch[ 1 of 4]-Minibatch[   1-  10, 3.13%]: CrossEntropyWithSoftmax = 4.46944908 * 640; EvalClassificationError = 0.90781250 * 640; time = 0.7169s; samplesPerSecond = 892.7
-MPI Rank 1: 05/03/2016 14:47:32:  Epoch[ 1 of 4]-Minibatch[  11-  20, 6.25%]: CrossEntropyWithSoftmax = 4.22299987 * 640; EvalClassificationError = 0.90156250 * 640; time = 0.6959s; samplesPerSecond = 919.7
-MPI Rank 1: 05/03/2016 14:47:33:  Epoch[ 1 of 4]-Minibatch[  21-  30, 9.38%]: CrossEntropyWithSoftmax = 3.93971343 * 640; EvalClassificationError = 0.84687500 * 640; time = 0.7160s; samplesPerSecond = 893.8
-MPI Rank 1: 05/03/2016 14:47:34:  Epoch[ 1 of 4]-Minibatch[  31-  40, 12.50%]: CrossEntropyWithSoftmax = 3.92341692 * 640; EvalClassificationError = 0.90468750 * 640; time = 0.7028s; samplesPerSecond = 910.6
-MPI Rank 1: 05/03/2016 14:47:35:  Epoch[ 1 of 4]-Minibatch[  41-  50, 15.63%]: CrossEntropyWithSoftmax = 3.84074483 * 640; EvalClassificationError = 0.91093750 * 640; time = 0.6777s; samplesPerSecond = 944.4
-MPI Rank 1: 05/03/2016 14:47:35:  Epoch[ 1 of 4]-Minibatch[  51-  60, 18.75%]: CrossEntropyWithSoftmax = 3.71252184 * 640; EvalClassificationError = 0.88437500 * 640; time = 0.6678s; samplesPerSecond = 958.4
-MPI Rank 1: 05/03/2016 14:47:36:  Epoch[ 1 of 4]-Minibatch[  61-  70, 21.88%]: CrossEntropyWithSoftmax = 3.51563464 * 640; EvalClassificationError = 0.82500000 * 640; time = 0.6654s; samplesPerSecond = 961.8
-MPI Rank 1: 05/03/2016 14:47:37:  Epoch[ 1 of 4]-Minibatch[  71-  80, 25.00%]: CrossEntropyWithSoftmax = 3.49349060 * 640; EvalClassificationError = 0.81093750 * 640; time = 0.6962s; samplesPerSecond = 919.3
-MPI Rank 1: 05/03/2016 14:47:37:  Epoch[ 1 of 4]-Minibatch[  81-  90, 28.13%]: CrossEntropyWithSoftmax = 3.34740070 * 640; EvalClassificationError = 0.76562500 * 640; time = 0.6642s; samplesPerSecond = 963.5
-MPI Rank 1: 05/03/2016 14:47:38:  Epoch[ 1 of 4]-Minibatch[  91- 100, 31.25%]: CrossEntropyWithSoftmax = 3.51960918 * 640; EvalClassificationError = 0.79843750 * 640; time = 0.6799s; samplesPerSecond = 941.3
-MPI Rank 1: 05/03/2016 14:47:39:  Epoch[ 1 of 4]-Minibatch[ 101- 110, 34.38%]: CrossEntropyWithSoftmax = 3.24656049 * 640; EvalClassificationError = 0.80312500 * 640; time = 0.6764s; samplesPerSecond = 946.2
-MPI Rank 1: 05/03/2016 14:47:39:  Epoch[ 1 of 4]-Minibatch[ 111- 120, 37.50%]: CrossEntropyWithSoftmax = 3.33397669 * 640; EvalClassificationError = 0.80000000 * 640; time = 0.6663s; samplesPerSecond = 960.6
-MPI Rank 1: 05/03/2016 14:47:40:  Epoch[ 1 of 4]-Minibatch[ 121- 130, 40.63%]: CrossEntropyWithSoftmax = 3.17780980 * 640; EvalClassificationError = 0.77031250 * 640; time = 0.7031s; samplesPerSecond = 910.2
-MPI Rank 1: 05/03/2016 14:47:41:  Epoch[ 1 of 4]-Minibatch[ 131- 140, 43.75%]: CrossEntropyWithSoftmax = 3.09845902 * 640; EvalClassificationError = 0.76875000 * 640; time = 0.7066s; samplesPerSecond = 905.7
-MPI Rank 1: 05/03/2016 14:47:41:  Epoch[ 1 of 4]-Minibatch[ 141- 150, 46.88%]: CrossEntropyWithSoftmax = 3.06458212 * 640; EvalClassificationError = 0.72968750 * 640; time = 0.6895s; samplesPerSecond = 928.2
-MPI Rank 1: 05/03/2016 14:47:42:  Epoch[ 1 of 4]-Minibatch[ 151- 160, 50.00%]: CrossEntropyWithSoftmax = 2.91633510 * 640; EvalClassificationError = 0.69531250 * 640; time = 0.7001s; samplesPerSecond = 914.2
-MPI Rank 1: 05/03/2016 14:47:43:  Epoch[ 1 of 4]-Minibatch[ 161- 170, 53.13%]: CrossEntropyWithSoftmax = 2.90607468 * 640; EvalClassificationError = 0.73281250 * 640; time = 0.6808s; samplesPerSecond = 940.1
-MPI Rank 1: 05/03/2016 14:47:43:  Epoch[ 1 of 4]-Minibatch[ 171- 180, 56.25%]: CrossEntropyWithSoftmax = 2.74095059 * 640; EvalClassificationError = 0.65937500 * 640; time = 0.6856s; samplesPerSecond = 933.4
-MPI Rank 1: 05/03/2016 14:47:44:  Epoch[ 1 of 4]-Minibatch[ 181- 190, 59.38%]: CrossEntropyWithSoftmax = 2.67087924 * 640; EvalClassificationError = 0.67343750 * 640; time = 0.7015s; samplesPerSecond = 912.3
-MPI Rank 1: 05/03/2016 14:47:45:  Epoch[ 1 of 4]-Minibatch[ 191- 200, 62.50%]: CrossEntropyWithSoftmax = 2.67609083 * 640; EvalClassificationError = 0.66406250 * 640; time = 0.6702s; samplesPerSecond = 954.9
-MPI Rank 1: 05/03/2016 14:47:46:  Epoch[ 1 of 4]-Minibatch[ 201- 210, 65.63%]: CrossEntropyWithSoftmax = 2.54732903 * 640; EvalClassificationError = 0.62968750 * 640; time = 0.6931s; samplesPerSecond = 923.4
-MPI Rank 1: 05/03/2016 14:47:46:  Epoch[ 1 of 4]-Minibatch[ 211- 220, 68.75%]: CrossEntropyWithSoftmax = 2.61925710 * 640; EvalClassificationError = 0.67343750 * 640; time = 0.6878s; samplesPerSecond = 930.5
-MPI Rank 1: 05/03/2016 14:47:47:  Epoch[ 1 of 4]-Minibatch[ 221- 230, 71.88%]: CrossEntropyWithSoftmax = 2.52388480 * 640; EvalClassificationError = 0.65781250 * 640; time = 0.6852s; samplesPerSecond = 934.0
-MPI Rank 1: 05/03/2016 14:47:48:  Epoch[ 1 of 4]-Minibatch[ 231- 240, 75.00%]: CrossEntropyWithSoftmax = 2.47544601 * 640; EvalClassificationError = 0.63437500 * 640; time = 0.6944s; samplesPerSecond = 921.7
-MPI Rank 1: 05/03/2016 14:47:48:  Epoch[ 1 of 4]-Minibatch[ 241- 250, 78.13%]: CrossEntropyWithSoftmax = 2.43265158 * 640; EvalClassificationError = 0.61406250 * 640; time = 0.6971s; samplesPerSecond = 918.1
-MPI Rank 1: 05/03/2016 14:47:49:  Epoch[ 1 of 4]-Minibatch[ 251- 260, 81.25%]: CrossEntropyWithSoftmax = 2.41728740 * 640; EvalClassificationError = 0.63125000 * 640; time = 0.6786s; samplesPerSecond = 943.1
-MPI Rank 1: 05/03/2016 14:47:50:  Epoch[ 1 of 4]-Minibatch[ 261- 270, 84.38%]: CrossEntropyWithSoftmax = 2.17674793 * 640; EvalClassificationError = 0.57812500 * 640; time = 0.7320s; samplesPerSecond = 874.3
-MPI Rank 1: 05/03/2016 14:47:50:  Epoch[ 1 of 4]-Minibatch[ 271- 280, 87.50%]: CrossEntropyWithSoftmax = 2.31020940 * 640; EvalClassificationError = 0.64062500 * 640; time = 0.6989s; samplesPerSecond = 915.7
-MPI Rank 1: 05/03/2016 14:47:51:  Epoch[ 1 of 4]-Minibatch[ 281- 290, 90.63%]: CrossEntropyWithSoftmax = 2.26400612 * 640; EvalClassificationError = 0.61093750 * 640; time = 0.6702s; samplesPerSecond = 954.9
-MPI Rank 1: 05/03/2016 14:47:52:  Epoch[ 1 of 4]-Minibatch[ 291- 300, 93.75%]: CrossEntropyWithSoftmax = 2.15885172 * 640; EvalClassificationError = 0.58281250 * 640; time = 0.6974s; samplesPerSecond = 917.7
-MPI Rank 1: 05/03/2016 14:47:52:  Epoch[ 1 of 4]-Minibatch[ 301- 310, 96.88%]: CrossEntropyWithSoftmax = 2.22712855 * 640; EvalClassificationError = 0.59218750 * 640; time = 0.6724s; samplesPerSecond = 951.8
-MPI Rank 1: 05/03/2016 14:47:53:  Epoch[ 1 of 4]-Minibatch[ 311- 320, 100.00%]: CrossEntropyWithSoftmax = 2.25604782 * 640; EvalClassificationError = 0.60625000 * 640; time = 0.6912s; samplesPerSecond = 925.9
-MPI Rank 1: 05/03/2016 14:47:53: Finished Epoch[ 1 of 4]: [Training] CrossEntropyWithSoftmax = 3.00704835 * 20480; EvalClassificationError = 0.72827148 * 20480; totalSamplesSeen = 20480; learningRatePerSample = 0.015625; epochTime=22.0774s
-=======
-MPI Rank 1: 08/16/2016 03:20:25: Starting minibatch loop.
-MPI Rank 1: 08/16/2016 03:20:25:  Epoch[ 1 of 4]-Minibatch[   1-  10, 3.13%]: CrossEntropyWithSoftmax = 4.56731190 * 640; EvalErrorPrediction = 0.91718750 * 640; time = 0.1299s; samplesPerSecond = 4926.1
-MPI Rank 1: 08/16/2016 03:20:25:  Epoch[ 1 of 4]-Minibatch[  11-  20, 6.25%]: CrossEntropyWithSoftmax = 4.31208878 * 640; EvalErrorPrediction = 0.92812500 * 640; time = 0.1031s; samplesPerSecond = 6209.3
-MPI Rank 1: 08/16/2016 03:20:25:  Epoch[ 1 of 4]-Minibatch[  21-  30, 9.38%]: CrossEntropyWithSoftmax = 3.97319840 * 640; EvalErrorPrediction = 0.87343750 * 640; time = 0.0965s; samplesPerSecond = 6629.1
-MPI Rank 1: 08/16/2016 03:20:26:  Epoch[ 1 of 4]-Minibatch[  31-  40, 12.50%]: CrossEntropyWithSoftmax = 3.73308124 * 640; EvalErrorPrediction = 0.84531250 * 640; time = 0.1000s; samplesPerSecond = 6401.5
-MPI Rank 1: 08/16/2016 03:20:26:  Epoch[ 1 of 4]-Minibatch[  41-  50, 15.63%]: CrossEntropyWithSoftmax = 3.83238242 * 640; EvalErrorPrediction = 0.86406250 * 640; time = 0.0984s; samplesPerSecond = 6502.3
-MPI Rank 1: 08/16/2016 03:20:26:  Epoch[ 1 of 4]-Minibatch[  51-  60, 18.75%]: CrossEntropyWithSoftmax = 3.69914238 * 640; EvalErrorPrediction = 0.86093750 * 640; time = 0.0997s; samplesPerSecond = 6417.8
-MPI Rank 1: 08/16/2016 03:20:26:  Epoch[ 1 of 4]-Minibatch[  61-  70, 21.88%]: CrossEntropyWithSoftmax = 3.40238588 * 640; EvalErrorPrediction = 0.77812500 * 640; time = 0.1021s; samplesPerSecond = 6268.1
-MPI Rank 1: 08/16/2016 03:20:26:  Epoch[ 1 of 4]-Minibatch[  71-  80, 25.00%]: CrossEntropyWithSoftmax = 3.51740313 * 640; EvalErrorPrediction = 0.83750000 * 640; time = 0.1023s; samplesPerSecond = 6255.7
-MPI Rank 1: 08/16/2016 03:20:26:  Epoch[ 1 of 4]-Minibatch[  81-  90, 28.13%]: CrossEntropyWithSoftmax = 3.50059778 * 640; EvalErrorPrediction = 0.81250000 * 640; time = 0.1069s; samplesPerSecond = 5987.6
-MPI Rank 1: 08/16/2016 03:20:26:  Epoch[ 1 of 4]-Minibatch[  91- 100, 31.25%]: CrossEntropyWithSoftmax = 3.39301549 * 640; EvalErrorPrediction = 0.80156250 * 640; time = 0.1015s; samplesPerSecond = 6306.5
-MPI Rank 1: 08/16/2016 03:20:26:  Epoch[ 1 of 4]-Minibatch[ 101- 110, 34.38%]: CrossEntropyWithSoftmax = 3.48832144 * 640; EvalErrorPrediction = 0.82187500 * 640; time = 0.1002s; samplesPerSecond = 6389.0
-MPI Rank 1: 08/16/2016 03:20:26:  Epoch[ 1 of 4]-Minibatch[ 111- 120, 37.50%]: CrossEntropyWithSoftmax = 3.23814723 * 640; EvalErrorPrediction = 0.77031250 * 640; time = 0.0997s; samplesPerSecond = 6422.3
-MPI Rank 1: 08/16/2016 03:20:26:  Epoch[ 1 of 4]-Minibatch[ 121- 130, 40.63%]: CrossEntropyWithSoftmax = 3.14333583 * 640; EvalErrorPrediction = 0.76093750 * 640; time = 0.1008s; samplesPerSecond = 6346.6
-MPI Rank 1: 08/16/2016 03:20:27:  Epoch[ 1 of 4]-Minibatch[ 131- 140, 43.75%]: CrossEntropyWithSoftmax = 3.01547841 * 640; EvalErrorPrediction = 0.73906250 * 640; time = 0.1013s; samplesPerSecond = 6318.4
-MPI Rank 1: 08/16/2016 03:20:27:  Epoch[ 1 of 4]-Minibatch[ 141- 150, 46.88%]: CrossEntropyWithSoftmax = 2.91114805 * 640; EvalErrorPrediction = 0.71093750 * 640; time = 0.1029s; samplesPerSecond = 6221.4
-MPI Rank 1: 08/16/2016 03:20:27:  Epoch[ 1 of 4]-Minibatch[ 151- 160, 50.00%]: CrossEntropyWithSoftmax = 3.06450741 * 640; EvalErrorPrediction = 0.74375000 * 640; time = 0.1017s; samplesPerSecond = 6289.9
-MPI Rank 1: 08/16/2016 03:20:27:  Epoch[ 1 of 4]-Minibatch[ 161- 170, 53.13%]: CrossEntropyWithSoftmax = 2.77009796 * 640; EvalErrorPrediction = 0.69531250 * 640; time = 0.1053s; samplesPerSecond = 6076.5
-MPI Rank 1: 08/16/2016 03:20:27:  Epoch[ 1 of 4]-Minibatch[ 171- 180, 56.25%]: CrossEntropyWithSoftmax = 2.67234909 * 640; EvalErrorPrediction = 0.64531250 * 640; time = 0.1008s; samplesPerSecond = 6347.6
-MPI Rank 1: 08/16/2016 03:20:27:  Epoch[ 1 of 4]-Minibatch[ 181- 190, 59.38%]: CrossEntropyWithSoftmax = 2.76324613 * 640; EvalErrorPrediction = 0.69843750 * 640; time = 0.1016s; samplesPerSecond = 6301.3
-MPI Rank 1: 08/16/2016 03:20:27:  Epoch[ 1 of 4]-Minibatch[ 191- 200, 62.50%]: CrossEntropyWithSoftmax = 2.70050608 * 640; EvalErrorPrediction = 0.68125000 * 640; time = 0.1010s; samplesPerSecond = 6336.7
-MPI Rank 1: 08/16/2016 03:20:27:  Epoch[ 1 of 4]-Minibatch[ 201- 210, 65.63%]: CrossEntropyWithSoftmax = 2.56019594 * 640; EvalErrorPrediction = 0.65312500 * 640; time = 0.1001s; samplesPerSecond = 6395.9
-MPI Rank 1: 08/16/2016 03:20:27:  Epoch[ 1 of 4]-Minibatch[ 211- 220, 68.75%]: CrossEntropyWithSoftmax = 2.56796356 * 640; EvalErrorPrediction = 0.63906250 * 640; time = 0.1013s; samplesPerSecond = 6317.4
-MPI Rank 1: 08/16/2016 03:20:27:  Epoch[ 1 of 4]-Minibatch[ 221- 230, 71.88%]: CrossEntropyWithSoftmax = 2.51054929 * 640; EvalErrorPrediction = 0.65000000 * 640; time = 0.0996s; samplesPerSecond = 6427.0
-MPI Rank 1: 08/16/2016 03:20:28:  Epoch[ 1 of 4]-Minibatch[ 231- 240, 75.00%]: CrossEntropyWithSoftmax = 2.52174700 * 640; EvalErrorPrediction = 0.65468750 * 640; time = 0.1026s; samplesPerSecond = 6236.2
-MPI Rank 1: 08/16/2016 03:20:28:  Epoch[ 1 of 4]-Minibatch[ 241- 250, 78.13%]: CrossEntropyWithSoftmax = 2.45943503 * 640; EvalErrorPrediction = 0.62812500 * 640; time = 0.1030s; samplesPerSecond = 6213.9
-MPI Rank 1: 08/16/2016 03:20:28:  Epoch[ 1 of 4]-Minibatch[ 251- 260, 81.25%]: CrossEntropyWithSoftmax = 2.36070476 * 640; EvalErrorPrediction = 0.62031250 * 640; time = 0.0996s; samplesPerSecond = 6426.2
-MPI Rank 1: 08/16/2016 03:20:28:  Epoch[ 1 of 4]-Minibatch[ 261- 270, 84.38%]: CrossEntropyWithSoftmax = 2.22167676 * 640; EvalErrorPrediction = 0.58125000 * 640; time = 0.1010s; samplesPerSecond = 6337.4
-MPI Rank 1: 08/16/2016 03:20:28:  Epoch[ 1 of 4]-Minibatch[ 271- 280, 87.50%]: CrossEntropyWithSoftmax = 2.48104909 * 640; EvalErrorPrediction = 0.66093750 * 640; time = 0.0968s; samplesPerSecond = 6609.0
-MPI Rank 1: 08/16/2016 03:20:28:  Epoch[ 1 of 4]-Minibatch[ 281- 290, 90.63%]: CrossEntropyWithSoftmax = 2.23253572 * 640; EvalErrorPrediction = 0.58906250 * 640; time = 0.1075s; samplesPerSecond = 5952.2
-MPI Rank 1: 08/16/2016 03:20:28:  Epoch[ 1 of 4]-Minibatch[ 291- 300, 93.75%]: CrossEntropyWithSoftmax = 2.22145425 * 640; EvalErrorPrediction = 0.60312500 * 640; time = 0.1043s; samplesPerSecond = 6134.7
-MPI Rank 1: 08/16/2016 03:20:28:  Epoch[ 1 of 4]-Minibatch[ 301- 310, 96.88%]: CrossEntropyWithSoftmax = 2.21771892 * 640; EvalErrorPrediction = 0.58125000 * 640; time = 0.0993s; samplesPerSecond = 6443.4
-MPI Rank 1: 08/16/2016 03:20:28:  Epoch[ 1 of 4]-Minibatch[ 311- 320, 100.00%]: CrossEntropyWithSoftmax = 2.19995645 * 640; EvalErrorPrediction = 0.59843750 * 640; time = 0.0936s; samplesPerSecond = 6841.0
-MPI Rank 1: 08/16/2016 03:20:28: Finished Epoch[ 1 of 4]: [Training] CrossEntropyWithSoftmax = 3.00789787 * 20480; EvalErrorPrediction = 0.72641602 * 20480; totalSamplesSeen = 20480; learningRatePerSample = 0.015625; epochTime=3.2916s
->>>>>>> 8493f118
-MPI Rank 1: 
-MPI Rank 1: 08/16/2016 03:20:28: Starting Epoch 2: learning rate per sample = 0.001953  effective momentum = 0.656119  momentum as time constant = 607.5 samples
+MPI Rank 1: 05/03/2016 14:47:32:  Epoch[ 1 of 4]-Minibatch[   1-  10, 3.13%]: CrossEntropyWithSoftmax = 4.46944908 * 640; EvalErrorPrediction = 0.90781250 * 640; time = 0.7169s; samplesPerSecond = 892.7
+MPI Rank 1: 05/03/2016 14:47:32:  Epoch[ 1 of 4]-Minibatch[  11-  20, 6.25%]: CrossEntropyWithSoftmax = 4.22299987 * 640; EvalErrorPrediction = 0.90156250 * 640; time = 0.6959s; samplesPerSecond = 919.7
+MPI Rank 1: 05/03/2016 14:47:33:  Epoch[ 1 of 4]-Minibatch[  21-  30, 9.38%]: CrossEntropyWithSoftmax = 3.93971343 * 640; EvalErrorPrediction = 0.84687500 * 640; time = 0.7160s; samplesPerSecond = 893.8
+MPI Rank 1: 05/03/2016 14:47:34:  Epoch[ 1 of 4]-Minibatch[  31-  40, 12.50%]: CrossEntropyWithSoftmax = 3.92341692 * 640; EvalErrorPrediction = 0.90468750 * 640; time = 0.7028s; samplesPerSecond = 910.6
+MPI Rank 1: 05/03/2016 14:47:35:  Epoch[ 1 of 4]-Minibatch[  41-  50, 15.63%]: CrossEntropyWithSoftmax = 3.84074483 * 640; EvalErrorPrediction = 0.91093750 * 640; time = 0.6777s; samplesPerSecond = 944.4
+MPI Rank 1: 05/03/2016 14:47:35:  Epoch[ 1 of 4]-Minibatch[  51-  60, 18.75%]: CrossEntropyWithSoftmax = 3.71252184 * 640; EvalErrorPrediction = 0.88437500 * 640; time = 0.6678s; samplesPerSecond = 958.4
+MPI Rank 1: 05/03/2016 14:47:36:  Epoch[ 1 of 4]-Minibatch[  61-  70, 21.88%]: CrossEntropyWithSoftmax = 3.51563464 * 640; EvalErrorPrediction = 0.82500000 * 640; time = 0.6654s; samplesPerSecond = 961.8
+MPI Rank 1: 05/03/2016 14:47:37:  Epoch[ 1 of 4]-Minibatch[  71-  80, 25.00%]: CrossEntropyWithSoftmax = 3.49349060 * 640; EvalErrorPrediction = 0.81093750 * 640; time = 0.6962s; samplesPerSecond = 919.3
+MPI Rank 1: 05/03/2016 14:47:37:  Epoch[ 1 of 4]-Minibatch[  81-  90, 28.13%]: CrossEntropyWithSoftmax = 3.34740070 * 640; EvalErrorPrediction = 0.76562500 * 640; time = 0.6642s; samplesPerSecond = 963.5
+MPI Rank 1: 05/03/2016 14:47:38:  Epoch[ 1 of 4]-Minibatch[  91- 100, 31.25%]: CrossEntropyWithSoftmax = 3.51960918 * 640; EvalErrorPrediction = 0.79843750 * 640; time = 0.6799s; samplesPerSecond = 941.3
+MPI Rank 1: 05/03/2016 14:47:39:  Epoch[ 1 of 4]-Minibatch[ 101- 110, 34.38%]: CrossEntropyWithSoftmax = 3.24656049 * 640; EvalErrorPrediction = 0.80312500 * 640; time = 0.6764s; samplesPerSecond = 946.2
+MPI Rank 1: 05/03/2016 14:47:39:  Epoch[ 1 of 4]-Minibatch[ 111- 120, 37.50%]: CrossEntropyWithSoftmax = 3.33397669 * 640; EvalErrorPrediction = 0.80000000 * 640; time = 0.6663s; samplesPerSecond = 960.6
+MPI Rank 1: 05/03/2016 14:47:40:  Epoch[ 1 of 4]-Minibatch[ 121- 130, 40.63%]: CrossEntropyWithSoftmax = 3.17780980 * 640; EvalErrorPrediction = 0.77031250 * 640; time = 0.7031s; samplesPerSecond = 910.2
+MPI Rank 1: 05/03/2016 14:47:41:  Epoch[ 1 of 4]-Minibatch[ 131- 140, 43.75%]: CrossEntropyWithSoftmax = 3.09845902 * 640; EvalErrorPrediction = 0.76875000 * 640; time = 0.7066s; samplesPerSecond = 905.7
+MPI Rank 1: 05/03/2016 14:47:41:  Epoch[ 1 of 4]-Minibatch[ 141- 150, 46.88%]: CrossEntropyWithSoftmax = 3.06458212 * 640; EvalErrorPrediction = 0.72968750 * 640; time = 0.6895s; samplesPerSecond = 928.2
+MPI Rank 1: 05/03/2016 14:47:42:  Epoch[ 1 of 4]-Minibatch[ 151- 160, 50.00%]: CrossEntropyWithSoftmax = 2.91633510 * 640; EvalErrorPrediction = 0.69531250 * 640; time = 0.7001s; samplesPerSecond = 914.2
+MPI Rank 1: 05/03/2016 14:47:43:  Epoch[ 1 of 4]-Minibatch[ 161- 170, 53.13%]: CrossEntropyWithSoftmax = 2.90607468 * 640; EvalErrorPrediction = 0.73281250 * 640; time = 0.6808s; samplesPerSecond = 940.1
+MPI Rank 1: 05/03/2016 14:47:43:  Epoch[ 1 of 4]-Minibatch[ 171- 180, 56.25%]: CrossEntropyWithSoftmax = 2.74095059 * 640; EvalErrorPrediction = 0.65937500 * 640; time = 0.6856s; samplesPerSecond = 933.4
+MPI Rank 1: 05/03/2016 14:47:44:  Epoch[ 1 of 4]-Minibatch[ 181- 190, 59.38%]: CrossEntropyWithSoftmax = 2.67087924 * 640; EvalErrorPrediction = 0.67343750 * 640; time = 0.7015s; samplesPerSecond = 912.3
+MPI Rank 1: 05/03/2016 14:47:45:  Epoch[ 1 of 4]-Minibatch[ 191- 200, 62.50%]: CrossEntropyWithSoftmax = 2.67609083 * 640; EvalErrorPrediction = 0.66406250 * 640; time = 0.6702s; samplesPerSecond = 954.9
+MPI Rank 1: 05/03/2016 14:47:46:  Epoch[ 1 of 4]-Minibatch[ 201- 210, 65.63%]: CrossEntropyWithSoftmax = 2.54732903 * 640; EvalErrorPrediction = 0.62968750 * 640; time = 0.6931s; samplesPerSecond = 923.4
+MPI Rank 1: 05/03/2016 14:47:46:  Epoch[ 1 of 4]-Minibatch[ 211- 220, 68.75%]: CrossEntropyWithSoftmax = 2.61925710 * 640; EvalErrorPrediction = 0.67343750 * 640; time = 0.6878s; samplesPerSecond = 930.5
+MPI Rank 1: 05/03/2016 14:47:47:  Epoch[ 1 of 4]-Minibatch[ 221- 230, 71.88%]: CrossEntropyWithSoftmax = 2.52388480 * 640; EvalErrorPrediction = 0.65781250 * 640; time = 0.6852s; samplesPerSecond = 934.0
+MPI Rank 1: 05/03/2016 14:47:48:  Epoch[ 1 of 4]-Minibatch[ 231- 240, 75.00%]: CrossEntropyWithSoftmax = 2.47544601 * 640; EvalErrorPrediction = 0.63437500 * 640; time = 0.6944s; samplesPerSecond = 921.7
+MPI Rank 1: 05/03/2016 14:47:48:  Epoch[ 1 of 4]-Minibatch[ 241- 250, 78.13%]: CrossEntropyWithSoftmax = 2.43265158 * 640; EvalErrorPrediction = 0.61406250 * 640; time = 0.6971s; samplesPerSecond = 918.1
+MPI Rank 1: 05/03/2016 14:47:49:  Epoch[ 1 of 4]-Minibatch[ 251- 260, 81.25%]: CrossEntropyWithSoftmax = 2.41728740 * 640; EvalErrorPrediction = 0.63125000 * 640; time = 0.6786s; samplesPerSecond = 943.1
+MPI Rank 1: 05/03/2016 14:47:50:  Epoch[ 1 of 4]-Minibatch[ 261- 270, 84.38%]: CrossEntropyWithSoftmax = 2.17674793 * 640; EvalErrorPrediction = 0.57812500 * 640; time = 0.7320s; samplesPerSecond = 874.3
+MPI Rank 1: 05/03/2016 14:47:50:  Epoch[ 1 of 4]-Minibatch[ 271- 280, 87.50%]: CrossEntropyWithSoftmax = 2.31020940 * 640; EvalErrorPrediction = 0.64062500 * 640; time = 0.6989s; samplesPerSecond = 915.7
+MPI Rank 1: 05/03/2016 14:47:51:  Epoch[ 1 of 4]-Minibatch[ 281- 290, 90.63%]: CrossEntropyWithSoftmax = 2.26400612 * 640; EvalErrorPrediction = 0.61093750 * 640; time = 0.6702s; samplesPerSecond = 954.9
+MPI Rank 1: 05/03/2016 14:47:52:  Epoch[ 1 of 4]-Minibatch[ 291- 300, 93.75%]: CrossEntropyWithSoftmax = 2.15885172 * 640; EvalErrorPrediction = 0.58281250 * 640; time = 0.6974s; samplesPerSecond = 917.7
+MPI Rank 1: 05/03/2016 14:47:52:  Epoch[ 1 of 4]-Minibatch[ 301- 310, 96.88%]: CrossEntropyWithSoftmax = 2.22712855 * 640; EvalErrorPrediction = 0.59218750 * 640; time = 0.6724s; samplesPerSecond = 951.8
+MPI Rank 1: 05/03/2016 14:47:53:  Epoch[ 1 of 4]-Minibatch[ 311- 320, 100.00%]: CrossEntropyWithSoftmax = 2.25604782 * 640; EvalErrorPrediction = 0.60625000 * 640; time = 0.6912s; samplesPerSecond = 925.9
+MPI Rank 1: 05/03/2016 14:47:53: Finished Epoch[ 1 of 4]: [Training] CrossEntropyWithSoftmax = 3.00704835 * 20480; EvalErrorPrediction = 0.72827148 * 20480; totalSamplesSeen = 20480; learningRatePerSample = 0.015625; epochTime=22.0774s
+MPI Rank 1: 
+MPI Rank 1: 05/03/2016 14:47:54: Starting Epoch 2: learning rate per sample = 0.001953  effective momentum = 0.656119  momentum as time constant = 607.5 samples
 MPI Rank 1: minibatchiterator: epoch 1: frames [20480..40960] (first utterance at frame 20480), data subset 1 of 3, with 1 datapasses
 MPI Rank 1: 
-<<<<<<< HEAD
 MPI Rank 1: 05/03/2016 14:47:54: Starting minibatch loop, DataParallelSGD training (MyRank = 1, NumNodes = 3, NumGradientBits = 1), BufferedAsyncGradientAggregation is ENABLED, distributed reading is ENABLED.
 MPI Rank 1: Actual gradient aggregation time: 0.01849
 MPI Rank 1: Async gradient aggregation wait time: 2e-006
 MPI Rank 1: Actual gradient aggregation time: 0.075755
-MPI Rank 1: 05/03/2016 14:47:55:  Epoch[ 2 of 4]-Minibatch[   1-  10, 12.50%]: CrossEntropyWithSoftmax = 2.14667310 * 2304; EvalClassificationError = 0.57595486 * 2304; time = 0.9162s; samplesPerSecond = 2514.6
+MPI Rank 1: 05/03/2016 14:47:55:  Epoch[ 2 of 4]-Minibatch[   1-  10, 12.50%]: CrossEntropyWithSoftmax = 2.14667310 * 2304; EvalErrorPrediction = 0.57595486 * 2304; time = 0.9162s; samplesPerSecond = 2514.6
 MPI Rank 1: Async gradient aggregation wait time: 3e-006
 MPI Rank 1: Actual gradient aggregation time: 0.086112
 MPI Rank 1: Async gradient aggregation wait time: 3e-006
 MPI Rank 1: Actual gradient aggregation time: 0.068262
-MPI Rank 1: 05/03/2016 14:47:56:  Epoch[ 2 of 4]-Minibatch[  11-  20, 25.00%]: CrossEntropyWithSoftmax = 2.09196197 * 2560; EvalClassificationError = 0.57539063 * 2560; time = 0.9314s; samplesPerSecond = 2748.5
+MPI Rank 1: 05/03/2016 14:47:56:  Epoch[ 2 of 4]-Minibatch[  11-  20, 25.00%]: CrossEntropyWithSoftmax = 2.09196197 * 2560; EvalErrorPrediction = 0.57539063 * 2560; time = 0.9314s; samplesPerSecond = 2748.5
 MPI Rank 1: Async gradient aggregation wait time: 3e-006
 MPI Rank 1: Actual gradient aggregation time: 0.069842
 MPI Rank 1: Async gradient aggregation wait time: 3e-006
 MPI Rank 1: Actual gradient aggregation time: 0.093847
-MPI Rank 1: 05/03/2016 14:47:57:  Epoch[ 2 of 4]-Minibatch[  21-  30, 37.50%]: CrossEntropyWithSoftmax = 2.07059549 * 2560; EvalClassificationError = 0.57070312 * 2560; time = 0.9166s; samplesPerSecond = 2793.1
+MPI Rank 1: 05/03/2016 14:47:57:  Epoch[ 2 of 4]-Minibatch[  21-  30, 37.50%]: CrossEntropyWithSoftmax = 2.07059549 * 2560; EvalErrorPrediction = 0.57070312 * 2560; time = 0.9166s; samplesPerSecond = 2793.1
 MPI Rank 1: Async gradient aggregation wait time: 0.058287
 MPI Rank 1: Actual gradient aggregation time: 0.041421
 MPI Rank 1: Async gradient aggregation wait time: 2e-006
 MPI Rank 1: Actual gradient aggregation time: 0.043238
-MPI Rank 1: 05/03/2016 14:47:58:  Epoch[ 2 of 4]-Minibatch[  31-  40, 50.00%]: CrossEntropyWithSoftmax = 2.03657413 * 2560; EvalClassificationError = 0.56289062 * 2560; time = 0.9425s; samplesPerSecond = 2716.1
+MPI Rank 1: 05/03/2016 14:47:58:  Epoch[ 2 of 4]-Minibatch[  31-  40, 50.00%]: CrossEntropyWithSoftmax = 2.03657413 * 2560; EvalErrorPrediction = 0.56289062 * 2560; time = 0.9425s; samplesPerSecond = 2716.1
 MPI Rank 1: Async gradient aggregation wait time: 2e-006
 MPI Rank 1: Actual gradient aggregation time: 0.047332
 MPI Rank 1: Async gradient aggregation wait time: 2e-006
 MPI Rank 1: Actual gradient aggregation time: 0.111392
-MPI Rank 1: 05/03/2016 14:47:58:  Epoch[ 2 of 4]-Minibatch[  41-  50, 62.50%]: CrossEntropyWithSoftmax = 1.97277932 * 2560; EvalClassificationError = 0.55234375 * 2560; time = 0.9341s; samplesPerSecond = 2740.5
+MPI Rank 1: 05/03/2016 14:47:58:  Epoch[ 2 of 4]-Minibatch[  41-  50, 62.50%]: CrossEntropyWithSoftmax = 1.97277932 * 2560; EvalErrorPrediction = 0.55234375 * 2560; time = 0.9341s; samplesPerSecond = 2740.5
 MPI Rank 1: Async gradient aggregation wait time: 2e-006
 MPI Rank 1: Actual gradient aggregation time: 0.060099
 MPI Rank 1: Async gradient aggregation wait time: 2e-006
 MPI Rank 1: Actual gradient aggregation time: 0.04386
-MPI Rank 1: 05/03/2016 14:47:59:  Epoch[ 2 of 4]-Minibatch[  51-  60, 75.00%]: CrossEntropyWithSoftmax = 2.07885124 * 2560; EvalClassificationError = 0.57656250 * 2560; time = 0.9025s; samplesPerSecond = 2836.5
+MPI Rank 1: 05/03/2016 14:47:59:  Epoch[ 2 of 4]-Minibatch[  51-  60, 75.00%]: CrossEntropyWithSoftmax = 2.07885124 * 2560; EvalErrorPrediction = 0.57656250 * 2560; time = 0.9025s; samplesPerSecond = 2836.5
 MPI Rank 1: Async gradient aggregation wait time: 3e-006
 MPI Rank 1: Actual gradient aggregation time: 0.089769
 MPI Rank 1: Async gradient aggregation wait time: 3e-006
 MPI Rank 1: Actual gradient aggregation time: 0.075457
-MPI Rank 1: 05/03/2016 14:48:00:  Epoch[ 2 of 4]-Minibatch[  61-  70, 87.50%]: CrossEntropyWithSoftmax = 2.02991602 * 2560; EvalClassificationError = 0.55859375 * 2560; time = 0.9221s; samplesPerSecond = 2776.3
+MPI Rank 1: 05/03/2016 14:48:00:  Epoch[ 2 of 4]-Minibatch[  61-  70, 87.50%]: CrossEntropyWithSoftmax = 2.02991602 * 2560; EvalErrorPrediction = 0.55859375 * 2560; time = 0.9221s; samplesPerSecond = 2776.3
 MPI Rank 1: Async gradient aggregation wait time: 3e-006
 MPI Rank 1: Actual gradient aggregation time: 0.071563
 MPI Rank 1: Async gradient aggregation wait time: 2e-006
 MPI Rank 1: Actual gradient aggregation time: 0.053891
-MPI Rank 1: 05/03/2016 14:48:01:  Epoch[ 2 of 4]-Minibatch[  71-  80, 100.00%]: CrossEntropyWithSoftmax = 2.18907127 * 2560; EvalClassificationError = 0.61289063 * 2560; time = 0.9161s; samplesPerSecond = 2794.5
+MPI Rank 1: 05/03/2016 14:48:01:  Epoch[ 2 of 4]-Minibatch[  71-  80, 100.00%]: CrossEntropyWithSoftmax = 2.18907127 * 2560; EvalErrorPrediction = 0.61289063 * 2560; time = 0.9161s; samplesPerSecond = 2794.5
 MPI Rank 1: Async gradient aggregation wait time: 0.059511
 MPI Rank 1: Actual gradient aggregation time: 0.019543
-MPI Rank 1: 05/03/2016 14:48:01: Finished Epoch[ 2 of 4]: [Training] CrossEntropyWithSoftmax = 2.07599170 * 20480; EvalClassificationError = 0.57314453 * 20480; totalSamplesSeen = 40960; learningRatePerSample = 0.001953125; epochTime=7.47257s
-=======
-MPI Rank 1: 08/16/2016 03:20:28: Starting minibatch loop, DataParallelSGD training (MyRank = 1, NumNodes = 3, NumGradientBits = 1), BufferedAsyncGradientAggregation is ENABLED, distributed reading is ENABLED.
-MPI Rank 1: Actual gradient aggregation time: 0.029656
-MPI Rank 1: Async gradient aggregation wait time: 0.007273
-MPI Rank 1: Actual gradient aggregation time: 0.021183
-MPI Rank 1: 08/16/2016 03:20:29:  Epoch[ 2 of 4]-Minibatch[   1-  10, 12.50%]: CrossEntropyWithSoftmax = 2.17852518 * 2304; EvalErrorPrediction = 0.60720486 * 2304; time = 0.2284s; samplesPerSecond = 10087.0
-MPI Rank 1: Async gradient aggregation wait time: 0.007317
-MPI Rank 1: Actual gradient aggregation time: 0.023177
-MPI Rank 1: Async gradient aggregation wait time: 0.007913
-MPI Rank 1: Actual gradient aggregation time: 0.021791
-MPI Rank 1: 08/16/2016 03:20:29:  Epoch[ 2 of 4]-Minibatch[  11-  20, 25.00%]: CrossEntropyWithSoftmax = 2.20195382 * 2560; EvalErrorPrediction = 0.57968750 * 2560; time = 0.2213s; samplesPerSecond = 11567.5
-MPI Rank 1: Async gradient aggregation wait time: 0.006082
-MPI Rank 1: Actual gradient aggregation time: 0.021886
-MPI Rank 1: Async gradient aggregation wait time: 0.006563
-MPI Rank 1: Actual gradient aggregation time: 0.021874
-MPI Rank 1: 08/16/2016 03:20:29:  Epoch[ 2 of 4]-Minibatch[  21-  30, 37.50%]: CrossEntropyWithSoftmax = 2.13354572 * 2560; EvalErrorPrediction = 0.57226563 * 2560; time = 0.2158s; samplesPerSecond = 11860.5
-MPI Rank 1: Async gradient aggregation wait time: 0.007618
-MPI Rank 1: Actual gradient aggregation time: 0.021328
-MPI Rank 1: Async gradient aggregation wait time: 0.007356
-MPI Rank 1: Actual gradient aggregation time: 0.020426
-MPI Rank 1: 08/16/2016 03:20:29:  Epoch[ 2 of 4]-Minibatch[  31-  40, 50.00%]: CrossEntropyWithSoftmax = 2.13570097 * 2560; EvalErrorPrediction = 0.59804687 * 2560; time = 0.2127s; samplesPerSecond = 12033.0
-MPI Rank 1: Async gradient aggregation wait time: 0.007275
-MPI Rank 1: Actual gradient aggregation time: 0.020417
-MPI Rank 1: Async gradient aggregation wait time: 0.008568
-MPI Rank 1: Actual gradient aggregation time: 0.022891
-MPI Rank 1: 08/16/2016 03:20:30:  Epoch[ 2 of 4]-Minibatch[  41-  50, 62.50%]: CrossEntropyWithSoftmax = 2.17201001 * 2560; EvalErrorPrediction = 0.59453125 * 2560; time = 0.2161s; samplesPerSecond = 11848.9
-MPI Rank 1: Async gradient aggregation wait time: 0.00506
-MPI Rank 1: Actual gradient aggregation time: 0.021379
-MPI Rank 1: Async gradient aggregation wait time: 0.011516
-MPI Rank 1: Actual gradient aggregation time: 0.022444
-MPI Rank 1: 08/16/2016 03:20:30:  Epoch[ 2 of 4]-Minibatch[  51-  60, 75.00%]: CrossEntropyWithSoftmax = 2.04702260 * 2560; EvalErrorPrediction = 0.56406250 * 2560; time = 0.2152s; samplesPerSecond = 11897.0
-MPI Rank 1: Async gradient aggregation wait time: 0.005813
-MPI Rank 1: Actual gradient aggregation time: 0.022097
-MPI Rank 1: Async gradient aggregation wait time: 0.008247
-MPI Rank 1: Actual gradient aggregation time: 0.021675
-MPI Rank 1: 08/16/2016 03:20:30:  Epoch[ 2 of 4]-Minibatch[  61-  70, 87.50%]: CrossEntropyWithSoftmax = 2.11116165 * 2560; EvalErrorPrediction = 0.62031250 * 2560; time = 0.2141s; samplesPerSecond = 11958.1
-MPI Rank 1: Async gradient aggregation wait time: 0.009639
-MPI Rank 1: Actual gradient aggregation time: 0.022288
-MPI Rank 1: Async gradient aggregation wait time: 0.007823
-MPI Rank 1: Actual gradient aggregation time: 0.021267
-MPI Rank 1: 08/16/2016 03:20:30:  Epoch[ 2 of 4]-Minibatch[  71-  80, 100.00%]: CrossEntropyWithSoftmax = 2.06023983 * 2560; EvalErrorPrediction = 0.58437500 * 2560; time = 0.2160s; samplesPerSecond = 11849.2
-MPI Rank 1: Async gradient aggregation wait time: 0.019456
-MPI Rank 1: Actual gradient aggregation time: 0.022119
-MPI Rank 1: 08/16/2016 03:20:30: Finished Epoch[ 2 of 4]: [Training] CrossEntropyWithSoftmax = 2.13051935 * 20480; EvalErrorPrediction = 0.58984375 * 20480; totalSamplesSeen = 40960; learningRatePerSample = 0.001953125; epochTime=1.79029s
->>>>>>> 8493f118
-MPI Rank 1: 
-MPI Rank 1: 08/16/2016 03:20:30: Starting Epoch 3: learning rate per sample = 0.000098  effective momentum = 0.656119  momentum as time constant = 2429.9 samples
+MPI Rank 1: 05/03/2016 14:48:01: Finished Epoch[ 2 of 4]: [Training] CrossEntropyWithSoftmax = 2.07599170 * 20480; EvalErrorPrediction = 0.57314453 * 20480; totalSamplesSeen = 40960; learningRatePerSample = 0.001953125; epochTime=7.47257s
+MPI Rank 1: 
+MPI Rank 1: 05/03/2016 14:48:01: Starting Epoch 3: learning rate per sample = 0.000098  effective momentum = 0.656119  momentum as time constant = 2429.9 samples
 MPI Rank 1: minibatchiterator: epoch 2: frames [40960..61440] (first utterance at frame 40960), data subset 1 of 3, with 1 datapasses
 MPI Rank 1: 
-MPI Rank 1: 08/16/2016 03:20:30: Starting minibatch loop, DataParallelSGD training (MyRank = 1, NumNodes = 3, NumGradientBits = 1), BufferedAsyncGradientAggregation is ENABLED, distributed reading is ENABLED.
+MPI Rank 1: 05/03/2016 14:48:01: Starting minibatch loop, DataParallelSGD training (MyRank = 1, NumNodes = 3, NumGradientBits = 1), BufferedAsyncGradientAggregation is ENABLED, distributed reading is ENABLED.
 MPI Rank 1: Async gradient aggregation wait time: 2e-006
-<<<<<<< HEAD
 MPI Rank 1: Actual gradient aggregation time: 0.349924
 MPI Rank 1: Async gradient aggregation wait time: 3e-006
 MPI Rank 1: Actual gradient aggregation time: 0.152649
-MPI Rank 1: 05/03/2016 14:48:05:  Epoch[ 3 of 4]-Minibatch[   1-  10, 50.00%]: CrossEntropyWithSoftmax = 2.04504148 * 9216; EvalClassificationError = 0.55772569 * 9216; time = 3.2369s; samplesPerSecond = 2847.2
+MPI Rank 1: 05/03/2016 14:48:05:  Epoch[ 3 of 4]-Minibatch[   1-  10, 50.00%]: CrossEntropyWithSoftmax = 2.04504148 * 9216; EvalErrorPrediction = 0.55772569 * 9216; time = 3.2369s; samplesPerSecond = 2847.2
 MPI Rank 1: Async gradient aggregation wait time: 0.094425
 MPI Rank 1: Actual gradient aggregation time: 0.165917
 MPI Rank 1: Async gradient aggregation wait time: 3e-006
 MPI Rank 1: Actual gradient aggregation time: 0.168035
-MPI Rank 1: 05/03/2016 14:48:08:  Epoch[ 3 of 4]-Minibatch[  11-  20, 100.00%]: CrossEntropyWithSoftmax = 2.02126122 * 10240; EvalClassificationError = 0.56220703 * 10240; time = 3.2102s; samplesPerSecond = 3189.8
-MPI Rank 1: 05/03/2016 14:48:08: Finished Epoch[ 3 of 4]: [Training] CrossEntropyWithSoftmax = 2.02870336 * 20480; EvalClassificationError = 0.55952148 * 20480; totalSamplesSeen = 61440; learningRatePerSample = 9.7656251e-005; epochTime=6.57689s
-=======
-MPI Rank 1: Actual gradient aggregation time: 0.039428
-MPI Rank 1: Async gradient aggregation wait time: 7e-006
-MPI Rank 1: Actual gradient aggregation time: 0.035112
-MPI Rank 1: 08/16/2016 03:20:31:  Epoch[ 3 of 4]-Minibatch[   1-  10, 50.00%]: CrossEntropyWithSoftmax = 2.18543157 * 9216; EvalErrorPrediction = 0.57552083 * 9216; time = 0.5127s; samplesPerSecond = 17974.0
-MPI Rank 1: Async gradient aggregation wait time: 4e-006
-MPI Rank 1: Actual gradient aggregation time: 0.021272
-MPI Rank 1: Async gradient aggregation wait time: 4e-006
-MPI Rank 1: Actual gradient aggregation time: 0.019826
-MPI Rank 1: 08/16/2016 03:20:31:  Epoch[ 3 of 4]-Minibatch[  11-  20, 100.00%]: CrossEntropyWithSoftmax = 2.09876585 * 10240; EvalErrorPrediction = 0.57324219 * 10240; time = 0.5042s; samplesPerSecond = 20308.5
-MPI Rank 1: 08/16/2016 03:20:31: Finished Epoch[ 3 of 4]: [Training] CrossEntropyWithSoftmax = 2.13466219 * 20480; EvalErrorPrediction = 0.57324219 * 20480; totalSamplesSeen = 61440; learningRatePerSample = 9.7656251e-005; epochTime=1.06315s
->>>>>>> 8493f118
-MPI Rank 1: 
-MPI Rank 1: 08/16/2016 03:20:32: Starting Epoch 4: learning rate per sample = 0.000098  effective momentum = 0.656119  momentum as time constant = 2429.9 samples
+MPI Rank 1: 05/03/2016 14:48:08:  Epoch[ 3 of 4]-Minibatch[  11-  20, 100.00%]: CrossEntropyWithSoftmax = 2.02126122 * 10240; EvalErrorPrediction = 0.56220703 * 10240; time = 3.2102s; samplesPerSecond = 3189.8
+MPI Rank 1: 05/03/2016 14:48:08: Finished Epoch[ 3 of 4]: [Training] CrossEntropyWithSoftmax = 2.02870336 * 20480; EvalErrorPrediction = 0.55952148 * 20480; totalSamplesSeen = 61440; learningRatePerSample = 9.7656251e-005; epochTime=6.57689s
+MPI Rank 1: 
+MPI Rank 1: 05/03/2016 14:48:08: Starting Epoch 4: learning rate per sample = 0.000098  effective momentum = 0.656119  momentum as time constant = 2429.9 samples
 MPI Rank 1: minibatchiterator: epoch 3: frames [61440..81920] (first utterance at frame 61440), data subset 1 of 3, with 1 datapasses
 MPI Rank 1: 
-MPI Rank 1: 08/16/2016 03:20:32: Starting minibatch loop, DataParallelSGD training (MyRank = 1, NumNodes = 3, NumGradientBits = 1), BufferedAsyncGradientAggregation is ENABLED, distributed reading is ENABLED.
-MPI Rank 1: Async gradient aggregation wait time: 4e-006
-MPI Rank 1: Actual gradient aggregation time: 0.032424
-MPI Rank 1: Async gradient aggregation wait time: 0.002787
-MPI Rank 1: Actual gradient aggregation time: 0.042553
-MPI Rank 1: 08/16/2016 03:20:32:  Epoch[ 4 of 4]-Minibatch[   1-  10, 50.00%]: CrossEntropyWithSoftmax = 1.96095323 * 9216; EvalErrorPrediction = 0.53678385 * 9216; time = 0.4556s; samplesPerSecond = 20229.3
+MPI Rank 1: 05/03/2016 14:48:08: Starting minibatch loop, DataParallelSGD training (MyRank = 1, NumNodes = 3, NumGradientBits = 1), BufferedAsyncGradientAggregation is ENABLED, distributed reading is ENABLED.
 MPI Rank 1: Async gradient aggregation wait time: 3e-006
-<<<<<<< HEAD
+MPI Rank 1: Actual gradient aggregation time: 0.113415
+MPI Rank 1: Async gradient aggregation wait time: 3e-006
 MPI Rank 1: Actual gradient aggregation time: 0.112601
-MPI Rank 1: 05/03/2016 14:48:11:  Epoch[ 4 of 4]-Minibatch[   1-  10, 50.00%]: CrossEntropyWithSoftmax = 1.93105876 * 9216; EvalClassificationError = 0.53005642 * 9216; time = 3.3457s; samplesPerSecond = 2754.6
+MPI Rank 1: 05/03/2016 14:48:11:  Epoch[ 4 of 4]-Minibatch[   1-  10, 50.00%]: CrossEntropyWithSoftmax = 1.93105876 * 9216; EvalErrorPrediction = 0.53005642 * 9216; time = 3.3457s; samplesPerSecond = 2754.6
 MPI Rank 1: Async gradient aggregation wait time: 2e-006
 MPI Rank 1: Actual gradient aggregation time: 0.018087
 MPI Rank 1: Async gradient aggregation wait time: 2e-006
 MPI Rank 1: Actual gradient aggregation time: 0.020186
-MPI Rank 1: 05/03/2016 14:48:15:  Epoch[ 4 of 4]-Minibatch[  11-  20, 100.00%]: CrossEntropyWithSoftmax = 1.90311195 * 10240; EvalClassificationError = 0.51884766 * 10240; time = 3.1544s; samplesPerSecond = 3246.3
+MPI Rank 1: 05/03/2016 14:48:15:  Epoch[ 4 of 4]-Minibatch[  11-  20, 100.00%]: CrossEntropyWithSoftmax = 1.90311195 * 10240; EvalErrorPrediction = 0.51884766 * 10240; time = 3.1544s; samplesPerSecond = 3246.3
 MPI Rank 1: Async gradient aggregation wait time: 0.023136
-MPI Rank 1: 05/03/2016 14:48:15: Finished Epoch[ 4 of 4]: [Training] CrossEntropyWithSoftmax = 1.91606100 * 20480; EvalClassificationError = 0.52392578 * 20480; totalSamplesSeen = 81920; learningRatePerSample = 9.7656251e-005; epochTime=6.54741s
+MPI Rank 1: 05/03/2016 14:48:15: Finished Epoch[ 4 of 4]: [Training] CrossEntropyWithSoftmax = 1.91606100 * 20480; EvalErrorPrediction = 0.52392578 * 20480; totalSamplesSeen = 81920; learningRatePerSample = 9.7656251e-005; epochTime=6.54741s
 MPI Rank 1: 05/03/2016 14:48:15: CNTKCommandTrainEnd: speechTrain
-=======
-MPI Rank 1: Actual gradient aggregation time: 0.028505
-MPI Rank 1: Async gradient aggregation wait time: 4e-006
-MPI Rank 1: Actual gradient aggregation time: 0.021643
-MPI Rank 1: 08/16/2016 03:20:33:  Epoch[ 4 of 4]-Minibatch[  11-  20, 100.00%]: CrossEntropyWithSoftmax = 1.93674809 * 10240; EvalErrorPrediction = 0.52773437 * 10240; time = 0.5099s; samplesPerSecond = 20081.2
-MPI Rank 1: Async gradient aggregation wait time: 0.02112
-MPI Rank 1: 08/16/2016 03:20:33: Finished Epoch[ 4 of 4]: [Training] CrossEntropyWithSoftmax = 1.94894630 * 20480; EvalErrorPrediction = 0.53217773 * 20480; totalSamplesSeen = 81920; learningRatePerSample = 9.7656251e-005; epochTime=1.01391s
-MPI Rank 1: 08/16/2016 03:20:33: CNTKCommandTrainEnd: speechTrain
->>>>>>> 8493f118
-MPI Rank 1: 
-MPI Rank 1: 08/16/2016 03:20:33: Action "train" complete.
-MPI Rank 1: 
-MPI Rank 1: 08/16/2016 03:20:33: __COMPLETED__
-MPI Rank 1: ~MPIWrapper
-MPI Rank 2: 08/16/2016 03:20:18: Redirecting stderr to file C:\Users\svcphil\AppData\Local\Temp\cntk-test-20160816031852.202534\Speech\DNN_ParallelBufferedAsyncGradientAggregation@release_cpu/stderr_speechTrain.logrank2
-MPI Rank 2: 08/16/2016 03:20:18: -------------------------------------------------------------------
-MPI Rank 2: 08/16/2016 03:20:18: Build info: 
-MPI Rank 2: 
-MPI Rank 2: 08/16/2016 03:20:18: 		Built time: Aug 16 2016 03:09:16
-MPI Rank 2: 08/16/2016 03:20:18: 		Last modified date: Fri Aug 12 05:28:23 2016
-MPI Rank 2: 08/16/2016 03:20:18: 		Build type: Release
-MPI Rank 2: 08/16/2016 03:20:18: 		Build target: GPU
-MPI Rank 2: 08/16/2016 03:20:18: 		With 1bit-SGD: yes
-MPI Rank 2: 08/16/2016 03:20:18: 		Math lib: mkl
-MPI Rank 2: 08/16/2016 03:20:18: 		CUDA_PATH: C:\Program Files\NVIDIA GPU Computing Toolkit\CUDA\v7.5
-MPI Rank 2: 08/16/2016 03:20:18: 		CUB_PATH: c:\src\cub-1.4.1
-MPI Rank 2: 08/16/2016 03:20:18: 		CUDNN_PATH: c:\NVIDIA\cudnn-4.0\cuda
-MPI Rank 2: 08/16/2016 03:20:18: 		Build Branch: HEAD
-MPI Rank 2: 08/16/2016 03:20:18: 		Build SHA1: 026b1e772b963461e189f8f00aa7ed6951298f84
-MPI Rank 2: 08/16/2016 03:20:18: 		Built by svcphil on Philly-Pool1
-MPI Rank 2: 08/16/2016 03:20:18: 		Build Path: c:\jenkins\workspace\CNTK-Build-Windows\Source\CNTK\
-MPI Rank 2: 08/16/2016 03:20:18: -------------------------------------------------------------------
-MPI Rank 2: 08/16/2016 03:20:22: -------------------------------------------------------------------
-MPI Rank 2: 08/16/2016 03:20:22: GPU info:
-MPI Rank 2: 
-MPI Rank 2: 08/16/2016 03:20:22: 		Device[0]: cores = 2880; computeCapability = 3.5; type = "GeForce GTX 780 Ti"; memory = 3072 MB
-MPI Rank 2: 08/16/2016 03:20:22: 		Device[1]: cores = 2880; computeCapability = 3.5; type = "GeForce GTX 780 Ti"; memory = 3072 MB
-MPI Rank 2: 08/16/2016 03:20:22: 		Device[2]: cores = 2880; computeCapability = 3.5; type = "GeForce GTX 780 Ti"; memory = 3072 MB
-MPI Rank 2: 08/16/2016 03:20:22: 		Device[3]: cores = 2880; computeCapability = 3.5; type = "GeForce GTX 780 Ti"; memory = 3072 MB
-MPI Rank 2: 08/16/2016 03:20:22: -------------------------------------------------------------------
-MPI Rank 2: 
-MPI Rank 2: 08/16/2016 03:20:22: Running on DPHAIM-24 at 2016/08/16 03:20:22
-MPI Rank 2: 08/16/2016 03:20:22: Command line: 
-MPI Rank 2: C:\jenkins\workspace\CNTK-Test-Windows-W1\x64\release\cntk.exe  configFile=C:\jenkins\workspace\CNTK-Test-Windows-W1\Tests\EndToEndTests\Speech\DNN/cntk.cntk  currentDirectory=C:\jenkins\workspace\CNTK-Test-Windows-W1\Tests\EndToEndTests\Speech\Data  RunDir=C:\Users\svcphil\AppData\Local\Temp\cntk-test-20160816031852.202534\Speech\DNN_ParallelBufferedAsyncGradientAggregation@release_cpu  DataDir=C:\jenkins\workspace\CNTK-Test-Windows-W1\Tests\EndToEndTests\Speech\Data  ConfigDir=C:\jenkins\workspace\CNTK-Test-Windows-W1\Tests\EndToEndTests\Speech\DNN  OutputDir=C:\Users\svcphil\AppData\Local\Temp\cntk-test-20160816031852.202534\Speech\DNN_ParallelBufferedAsyncGradientAggregation@release_cpu  DeviceId=-1  timestamping=true  numCPUThreads=8  precision=double  speechTrain=[SGD=[ParallelTrain=[DataParallelSGD=[gradientBits=1]]]]  speechTrain=[SGD=[ParallelTrain=[DataParallelSGD=[useBufferedAsyncGradientAggregation=true]]]]  speechTrain=[SGD=[ParallelTrain=[parallelizationStartEpoch=2]]]  speechTrain=[SGD=[maxEpochs=4]]  speechTrain=[SGD=[ParallelTrain=[syncPerfStats=5]]]  stderr=C:\Users\svcphil\AppData\Local\Temp\cntk-test-20160816031852.202534\Speech\DNN_ParallelBufferedAsyncGradientAggregation@release_cpu/stderr
-MPI Rank 2: 
-MPI Rank 2: 
-MPI Rank 2: 
-MPI Rank 2: 08/16/2016 03:20:22: >>>>>>>>>>>>>>>>>>>> RAW CONFIG (VARIABLES NOT RESOLVED) >>>>>>>>>>>>>>>>>>>>
-MPI Rank 2: 08/16/2016 03:20:22: precision = "float"
+MPI Rank 1: 
+MPI Rank 1: 05/03/2016 14:48:15: Action "train" complete.
+MPI Rank 1: 
+MPI Rank 1: 05/03/2016 14:48:15: __COMPLETED__
+MPI Rank 2: 05/03/2016 14:47:29: Redirecting stderr to file C:\Users\svcphil\AppData\Local\Temp\cntk-test-20160503132225.174972\Speech\DNN_ParallelBufferedAsyncGradientAggregation@release_cpu/stderr_speechTrain.logrank2
+MPI Rank 2: 05/03/2016 14:47:29: -------------------------------------------------------------------
+MPI Rank 2: 05/03/2016 14:47:29: Build info: 
+MPI Rank 2: 
+MPI Rank 2: 05/03/2016 14:47:29: 		Built time: May  3 2016 13:15:46
+MPI Rank 2: 05/03/2016 14:47:29: 		Last modified date: Tue Apr 26 23:35:31 2016
+MPI Rank 2: 05/03/2016 14:47:29: 		Build type: Release
+MPI Rank 2: 05/03/2016 14:47:29: 		Build target: GPU
+MPI Rank 2: 05/03/2016 14:47:29: 		With 1bit-SGD: no
+MPI Rank 2: 05/03/2016 14:47:29: 		CUDA_PATH: C:\Program Files\NVIDIA GPU Computing Toolkit\CUDA\v7.5
+MPI Rank 2: 05/03/2016 14:47:29: 		CUB_PATH: c:\src\cub-1.4.1
+MPI Rank 2: 05/03/2016 14:47:29: 		CUDNN_PATH: c:\NVIDIA\cudnn-4.0\cuda
+MPI Rank 2: 05/03/2016 14:47:29: 		Build Branch: HEAD
+MPI Rank 2: 05/03/2016 14:47:29: 		Build SHA1: af96f7cce6c3c78a4f1e9315e061291c79360e12
+MPI Rank 2: 05/03/2016 14:47:29: 		Built by svcphil on cntk-muc01
+MPI Rank 2: 05/03/2016 14:47:29: 		Build Path: c:\jenkins\workspace\CNTK-Build-Windows\Source\CNTK\
+MPI Rank 2: 05/03/2016 14:47:29: -------------------------------------------------------------------
+MPI Rank 2: 
+MPI Rank 2: 05/03/2016 14:47:29: Running on cntk-muc01 at 2016/05/03 14:47:29
+MPI Rank 2: 05/03/2016 14:47:29: Command line: 
+MPI Rank 2: C:\jenkins\workspace\CNTK-Test-Windows-W1\x64\release\cntk.exe  configFile=C:\jenkins\workspace\CNTK-Test-Windows-W1\Tests\EndToEndTests\Speech\DNN/cntk.cntk  currentDirectory=C:\jenkins\workspace\CNTK-Test-Windows-W1\Tests\EndToEndTests\Speech\Data  RunDir=C:\Users\svcphil\AppData\Local\Temp\cntk-test-20160503132225.174972\Speech\DNN_ParallelBufferedAsyncGradientAggregation@release_cpu  DataDir=C:\jenkins\workspace\CNTK-Test-Windows-W1\Tests\EndToEndTests\Speech\Data  ConfigDir=C:\jenkins\workspace\CNTK-Test-Windows-W1\Tests\EndToEndTests\Speech\DNN  OutputDir=C:\Users\svcphil\AppData\Local\Temp\cntk-test-20160503132225.174972\Speech\DNN_ParallelBufferedAsyncGradientAggregation@release_cpu  DeviceId=-1  timestamping=true  numCPUThreads=2  precision=double  speechTrain=[SGD=[ParallelTrain=[DataParallelSGD=[gradientBits=1]]]]  speechTrain=[SGD=[ParallelTrain=[DataParallelSGD=[useBufferedAsyncGradientAggregation=true]]]]  speechTrain=[SGD=[ParallelTrain=[parallelizationStartEpoch=2]]]  speechTrain=[SGD=[maxEpochs=4]]  speechTrain=[SGD=[ParallelTrain=[syncPerfStats=5]]]  stderr=C:\Users\svcphil\AppData\Local\Temp\cntk-test-20160503132225.174972\Speech\DNN_ParallelBufferedAsyncGradientAggregation@release_cpu/stderr
+MPI Rank 2: 
+MPI Rank 2: 
+MPI Rank 2: 
+MPI Rank 2: 05/03/2016 14:47:29: >>>>>>>>>>>>>>>>>>>> RAW CONFIG (VARIABLES NOT RESOLVED) >>>>>>>>>>>>>>>>>>>>
+MPI Rank 2: 05/03/2016 14:47:29: precision = "float"
 MPI Rank 2: command = speechTrain
 MPI Rank 2: deviceId = $DeviceId$
 MPI Rank 2: parallelTrain = true
@@ -1667,7 +1316,7 @@
 MPI Rank 2:     SimpleNetworkBuilder = [
 MPI Rank 2:         layerSizes = 363:512:512:132
 MPI Rank 2:         trainingCriterion = "CrossEntropyWithSoftmax"
-MPI Rank 2:         evalCriterion = "ClassificationError"
+MPI Rank 2:         evalCriterion = "ErrorPrediction"
 MPI Rank 2:         layerTypes = "Sigmoid"
 MPI Rank 2:         initValueScale = 1.0
 MPI Rank 2:         applyMeanVarNorm = true
@@ -1693,7 +1342,7 @@
 MPI Rank 2:              then CrossEntropyWithSoftmax(labels, outZ, tag='criterion')
 MPI Rank 2:              else Fail('unknown trainingCriterion ' + trainingCriterion)
 MPI Rank 2:         Err = if evalCriterion == 'Err' then
-MPI Rank 2:               ClassificationError(labels, outZ, tag='evaluation')
+MPI Rank 2:               ErrorPrediction(labels, outZ, tag='evaluation')
 MPI Rank 2:               else Fail('unknown evalCriterion ' + evalCriterion)
 MPI Rank 2:         logPrior = LogPrior(labels)
 MPI Rank 2:         // TODO: how to add a tag to an infix operation?
@@ -1731,7 +1380,6 @@
 MPI Rank 2:         miniBatchMode = "partial"
 MPI Rank 2:         randomize = "auto"
 MPI Rank 2:         verbosity = 0
-MPI Rank 2:         useMersenneTwisterRand=true
 MPI Rank 2:         features = [
 MPI Rank 2:             dim = 363
 MPI Rank 2:             type = "real"
@@ -1746,37 +1394,37 @@
 MPI Rank 2:     ]
 MPI Rank 2: ]
 MPI Rank 2: currentDirectory=C:\jenkins\workspace\CNTK-Test-Windows-W1\Tests\EndToEndTests\Speech\Data
-MPI Rank 2: RunDir=C:\Users\svcphil\AppData\Local\Temp\cntk-test-20160816031852.202534\Speech\DNN_ParallelBufferedAsyncGradientAggregation@release_cpu
+MPI Rank 2: RunDir=C:\Users\svcphil\AppData\Local\Temp\cntk-test-20160503132225.174972\Speech\DNN_ParallelBufferedAsyncGradientAggregation@release_cpu
 MPI Rank 2: DataDir=C:\jenkins\workspace\CNTK-Test-Windows-W1\Tests\EndToEndTests\Speech\Data
 MPI Rank 2: ConfigDir=C:\jenkins\workspace\CNTK-Test-Windows-W1\Tests\EndToEndTests\Speech\DNN
-MPI Rank 2: OutputDir=C:\Users\svcphil\AppData\Local\Temp\cntk-test-20160816031852.202534\Speech\DNN_ParallelBufferedAsyncGradientAggregation@release_cpu
+MPI Rank 2: OutputDir=C:\Users\svcphil\AppData\Local\Temp\cntk-test-20160503132225.174972\Speech\DNN_ParallelBufferedAsyncGradientAggregation@release_cpu
 MPI Rank 2: DeviceId=-1
 MPI Rank 2: timestamping=true
-MPI Rank 2: numCPUThreads=8
+MPI Rank 2: numCPUThreads=2
 MPI Rank 2: precision=double
 MPI Rank 2: speechTrain=[SGD=[ParallelTrain=[DataParallelSGD=[gradientBits=1]]]]
 MPI Rank 2: speechTrain=[SGD=[ParallelTrain=[DataParallelSGD=[useBufferedAsyncGradientAggregation=true]]]]
 MPI Rank 2: speechTrain=[SGD=[ParallelTrain=[parallelizationStartEpoch=2]]]
 MPI Rank 2: speechTrain=[SGD=[maxEpochs=4]]
 MPI Rank 2: speechTrain=[SGD=[ParallelTrain=[syncPerfStats=5]]]
-MPI Rank 2: stderr=C:\Users\svcphil\AppData\Local\Temp\cntk-test-20160816031852.202534\Speech\DNN_ParallelBufferedAsyncGradientAggregation@release_cpu/stderr
-MPI Rank 2: 
-MPI Rank 2: 08/16/2016 03:20:22: <<<<<<<<<<<<<<<<<<<< RAW CONFIG (VARIABLES NOT RESOLVED)  <<<<<<<<<<<<<<<<<<<<
-MPI Rank 2: 
-MPI Rank 2: 08/16/2016 03:20:22: >>>>>>>>>>>>>>>>>>>> RAW CONFIG WITH ALL VARIABLES RESOLVED >>>>>>>>>>>>>>>>>>>>
-MPI Rank 2: 08/16/2016 03:20:22: precision = "float"
+MPI Rank 2: stderr=C:\Users\svcphil\AppData\Local\Temp\cntk-test-20160503132225.174972\Speech\DNN_ParallelBufferedAsyncGradientAggregation@release_cpu/stderr
+MPI Rank 2: 
+MPI Rank 2: 05/03/2016 14:47:29: <<<<<<<<<<<<<<<<<<<< RAW CONFIG (VARIABLES NOT RESOLVED)  <<<<<<<<<<<<<<<<<<<<
+MPI Rank 2: 
+MPI Rank 2: 05/03/2016 14:47:29: >>>>>>>>>>>>>>>>>>>> RAW CONFIG WITH ALL VARIABLES RESOLVED >>>>>>>>>>>>>>>>>>>>
+MPI Rank 2: 05/03/2016 14:47:29: precision = "float"
 MPI Rank 2: command = speechTrain
 MPI Rank 2: deviceId = -1
 MPI Rank 2: parallelTrain = true
 MPI Rank 2: speechTrain = [
 MPI Rank 2:     action = "train"
-MPI Rank 2:     modelPath = "C:\Users\svcphil\AppData\Local\Temp\cntk-test-20160816031852.202534\Speech\DNN_ParallelBufferedAsyncGradientAggregation@release_cpu/models/cntkSpeech.dnn"
+MPI Rank 2:     modelPath = "C:\Users\svcphil\AppData\Local\Temp\cntk-test-20160503132225.174972\Speech\DNN_ParallelBufferedAsyncGradientAggregation@release_cpu/models/cntkSpeech.dnn"
 MPI Rank 2:     deviceId = -1
 MPI Rank 2:     traceLevel = 1
 MPI Rank 2:     SimpleNetworkBuilder = [
 MPI Rank 2:         layerSizes = 363:512:512:132
 MPI Rank 2:         trainingCriterion = "CrossEntropyWithSoftmax"
-MPI Rank 2:         evalCriterion = "ClassificationError"
+MPI Rank 2:         evalCriterion = "ErrorPrediction"
 MPI Rank 2:         layerTypes = "Sigmoid"
 MPI Rank 2:         initValueScale = 1.0
 MPI Rank 2:         applyMeanVarNorm = true
@@ -1802,7 +1450,7 @@
 MPI Rank 2:              then CrossEntropyWithSoftmax(labels, outZ, tag='criterion')
 MPI Rank 2:              else Fail('unknown trainingCriterion ' + trainingCriterion)
 MPI Rank 2:         Err = if evalCriterion == 'Err' then
-MPI Rank 2:               ClassificationError(labels, outZ, tag='evaluation')
+MPI Rank 2:               ErrorPrediction(labels, outZ, tag='evaluation')
 MPI Rank 2:               else Fail('unknown evalCriterion ' + evalCriterion)
 MPI Rank 2:         logPrior = LogPrior(labels)
 MPI Rank 2:         // TODO: how to add a tag to an infix operation?
@@ -1840,7 +1488,6 @@
 MPI Rank 2:         miniBatchMode = "partial"
 MPI Rank 2:         randomize = "auto"
 MPI Rank 2:         verbosity = 0
-MPI Rank 2:         useMersenneTwisterRand=true
 MPI Rank 2:         features = [
 MPI Rank 2:             dim = 363
 MPI Rank 2:             type = "real"
@@ -1855,43 +1502,43 @@
 MPI Rank 2:     ]
 MPI Rank 2: ]
 MPI Rank 2: currentDirectory=C:\jenkins\workspace\CNTK-Test-Windows-W1\Tests\EndToEndTests\Speech\Data
-MPI Rank 2: RunDir=C:\Users\svcphil\AppData\Local\Temp\cntk-test-20160816031852.202534\Speech\DNN_ParallelBufferedAsyncGradientAggregation@release_cpu
+MPI Rank 2: RunDir=C:\Users\svcphil\AppData\Local\Temp\cntk-test-20160503132225.174972\Speech\DNN_ParallelBufferedAsyncGradientAggregation@release_cpu
 MPI Rank 2: DataDir=C:\jenkins\workspace\CNTK-Test-Windows-W1\Tests\EndToEndTests\Speech\Data
 MPI Rank 2: ConfigDir=C:\jenkins\workspace\CNTK-Test-Windows-W1\Tests\EndToEndTests\Speech\DNN
-MPI Rank 2: OutputDir=C:\Users\svcphil\AppData\Local\Temp\cntk-test-20160816031852.202534\Speech\DNN_ParallelBufferedAsyncGradientAggregation@release_cpu
+MPI Rank 2: OutputDir=C:\Users\svcphil\AppData\Local\Temp\cntk-test-20160503132225.174972\Speech\DNN_ParallelBufferedAsyncGradientAggregation@release_cpu
 MPI Rank 2: DeviceId=-1
 MPI Rank 2: timestamping=true
-MPI Rank 2: numCPUThreads=8
+MPI Rank 2: numCPUThreads=2
 MPI Rank 2: precision=double
 MPI Rank 2: speechTrain=[SGD=[ParallelTrain=[DataParallelSGD=[gradientBits=1]]]]
 MPI Rank 2: speechTrain=[SGD=[ParallelTrain=[DataParallelSGD=[useBufferedAsyncGradientAggregation=true]]]]
 MPI Rank 2: speechTrain=[SGD=[ParallelTrain=[parallelizationStartEpoch=2]]]
 MPI Rank 2: speechTrain=[SGD=[maxEpochs=4]]
 MPI Rank 2: speechTrain=[SGD=[ParallelTrain=[syncPerfStats=5]]]
-MPI Rank 2: stderr=C:\Users\svcphil\AppData\Local\Temp\cntk-test-20160816031852.202534\Speech\DNN_ParallelBufferedAsyncGradientAggregation@release_cpu/stderr
-MPI Rank 2: 
-MPI Rank 2: 08/16/2016 03:20:22: <<<<<<<<<<<<<<<<<<<< RAW CONFIG WITH ALL VARIABLES RESOLVED <<<<<<<<<<<<<<<<<<<<
-MPI Rank 2: 
-MPI Rank 2: 08/16/2016 03:20:22: >>>>>>>>>>>>>>>>>>>> PROCESSED CONFIG WITH ALL VARIABLES RESOLVED >>>>>>>>>>>>>>>>>>>>
+MPI Rank 2: stderr=C:\Users\svcphil\AppData\Local\Temp\cntk-test-20160503132225.174972\Speech\DNN_ParallelBufferedAsyncGradientAggregation@release_cpu/stderr
+MPI Rank 2: 
+MPI Rank 2: 05/03/2016 14:47:29: <<<<<<<<<<<<<<<<<<<< RAW CONFIG WITH ALL VARIABLES RESOLVED <<<<<<<<<<<<<<<<<<<<
+MPI Rank 2: 
+MPI Rank 2: 05/03/2016 14:47:29: >>>>>>>>>>>>>>>>>>>> PROCESSED CONFIG WITH ALL VARIABLES RESOLVED >>>>>>>>>>>>>>>>>>>>
 MPI Rank 2: configparameters: cntk.cntk:command=speechTrain
 MPI Rank 2: configparameters: cntk.cntk:ConfigDir=C:\jenkins\workspace\CNTK-Test-Windows-W1\Tests\EndToEndTests\Speech\DNN
 MPI Rank 2: configparameters: cntk.cntk:currentDirectory=C:\jenkins\workspace\CNTK-Test-Windows-W1\Tests\EndToEndTests\Speech\Data
 MPI Rank 2: configparameters: cntk.cntk:DataDir=C:\jenkins\workspace\CNTK-Test-Windows-W1\Tests\EndToEndTests\Speech\Data
 MPI Rank 2: configparameters: cntk.cntk:deviceId=-1
-MPI Rank 2: configparameters: cntk.cntk:numCPUThreads=8
-MPI Rank 2: configparameters: cntk.cntk:OutputDir=C:\Users\svcphil\AppData\Local\Temp\cntk-test-20160816031852.202534\Speech\DNN_ParallelBufferedAsyncGradientAggregation@release_cpu
+MPI Rank 2: configparameters: cntk.cntk:numCPUThreads=2
+MPI Rank 2: configparameters: cntk.cntk:OutputDir=C:\Users\svcphil\AppData\Local\Temp\cntk-test-20160503132225.174972\Speech\DNN_ParallelBufferedAsyncGradientAggregation@release_cpu
 MPI Rank 2: configparameters: cntk.cntk:parallelTrain=true
 MPI Rank 2: configparameters: cntk.cntk:precision=double
-MPI Rank 2: configparameters: cntk.cntk:RunDir=C:\Users\svcphil\AppData\Local\Temp\cntk-test-20160816031852.202534\Speech\DNN_ParallelBufferedAsyncGradientAggregation@release_cpu
+MPI Rank 2: configparameters: cntk.cntk:RunDir=C:\Users\svcphil\AppData\Local\Temp\cntk-test-20160503132225.174972\Speech\DNN_ParallelBufferedAsyncGradientAggregation@release_cpu
 MPI Rank 2: configparameters: cntk.cntk:speechTrain=[
 MPI Rank 2:     action = "train"
-MPI Rank 2:     modelPath = "C:\Users\svcphil\AppData\Local\Temp\cntk-test-20160816031852.202534\Speech\DNN_ParallelBufferedAsyncGradientAggregation@release_cpu/models/cntkSpeech.dnn"
+MPI Rank 2:     modelPath = "C:\Users\svcphil\AppData\Local\Temp\cntk-test-20160503132225.174972\Speech\DNN_ParallelBufferedAsyncGradientAggregation@release_cpu/models/cntkSpeech.dnn"
 MPI Rank 2:     deviceId = -1
 MPI Rank 2:     traceLevel = 1
 MPI Rank 2:     SimpleNetworkBuilder = [
 MPI Rank 2:         layerSizes = 363:512:512:132
 MPI Rank 2:         trainingCriterion = "CrossEntropyWithSoftmax"
-MPI Rank 2:         evalCriterion = "ClassificationError"
+MPI Rank 2:         evalCriterion = "ErrorPrediction"
 MPI Rank 2:         layerTypes = "Sigmoid"
 MPI Rank 2:         initValueScale = 1.0
 MPI Rank 2:         applyMeanVarNorm = true
@@ -1917,7 +1564,7 @@
 MPI Rank 2:              then CrossEntropyWithSoftmax(labels, outZ, tag='criterion')
 MPI Rank 2:              else Fail('unknown trainingCriterion ' + trainingCriterion)
 MPI Rank 2:         Err = if evalCriterion == 'Err' then
-MPI Rank 2:               ClassificationError(labels, outZ, tag='evaluation')
+MPI Rank 2:               ErrorPrediction(labels, outZ, tag='evaluation')
 MPI Rank 2:               else Fail('unknown evalCriterion ' + evalCriterion)
 MPI Rank 2:         logPrior = LogPrior(labels)
 MPI Rank 2:         // TODO: how to add a tag to an infix operation?
@@ -1955,7 +1602,6 @@
 MPI Rank 2:         miniBatchMode = "partial"
 MPI Rank 2:         randomize = "auto"
 MPI Rank 2:         verbosity = 0
-MPI Rank 2:         useMersenneTwisterRand=true
 MPI Rank 2:         features = [
 MPI Rank 2:             dim = 363
 MPI Rank 2:             type = "real"
@@ -1970,23 +1616,23 @@
 MPI Rank 2:     ]
 MPI Rank 2: ] [SGD=[ParallelTrain=[DataParallelSGD=[gradientBits=1]]]] [SGD=[ParallelTrain=[DataParallelSGD=[useBufferedAsyncGradientAggregation=true]]]] [SGD=[ParallelTrain=[parallelizationStartEpoch=2]]] [SGD=[maxEpochs=4]] [SGD=[ParallelTrain=[syncPerfStats=5]]]
 MPI Rank 2: 
-MPI Rank 2: configparameters: cntk.cntk:stderr=C:\Users\svcphil\AppData\Local\Temp\cntk-test-20160816031852.202534\Speech\DNN_ParallelBufferedAsyncGradientAggregation@release_cpu/stderr
+MPI Rank 2: configparameters: cntk.cntk:stderr=C:\Users\svcphil\AppData\Local\Temp\cntk-test-20160503132225.174972\Speech\DNN_ParallelBufferedAsyncGradientAggregation@release_cpu/stderr
 MPI Rank 2: configparameters: cntk.cntk:timestamping=true
-MPI Rank 2: 08/16/2016 03:20:22: <<<<<<<<<<<<<<<<<<<< PROCESSED CONFIG WITH ALL VARIABLES RESOLVED <<<<<<<<<<<<<<<<<<<<
-MPI Rank 2: 08/16/2016 03:20:22: Commands: speechTrain
-MPI Rank 2: 08/16/2016 03:20:22: Precision = "double"
-MPI Rank 2: 08/16/2016 03:20:22: Using 8 CPU threads.
-MPI Rank 2: 08/16/2016 03:20:22: CNTKModelPath: C:\Users\svcphil\AppData\Local\Temp\cntk-test-20160816031852.202534\Speech\DNN_ParallelBufferedAsyncGradientAggregation@release_cpu/models/cntkSpeech.dnn
-MPI Rank 2: 08/16/2016 03:20:22: CNTKCommandTrainInfo: speechTrain : 4
-MPI Rank 2: 08/16/2016 03:20:22: CNTKCommandTrainInfo: CNTKNoMoreCommands_Total : 4
-MPI Rank 2: 
-MPI Rank 2: 08/16/2016 03:20:22: ##############################################################################
-MPI Rank 2: 08/16/2016 03:20:22: #                                                                            #
-MPI Rank 2: 08/16/2016 03:20:22: # Action "train"                                                             #
-MPI Rank 2: 08/16/2016 03:20:22: #                                                                            #
-MPI Rank 2: 08/16/2016 03:20:22: ##############################################################################
-MPI Rank 2: 
-MPI Rank 2: 08/16/2016 03:20:22: CNTKCommandTrainBegin: speechTrain
+MPI Rank 2: 05/03/2016 14:47:29: <<<<<<<<<<<<<<<<<<<< PROCESSED CONFIG WITH ALL VARIABLES RESOLVED <<<<<<<<<<<<<<<<<<<<
+MPI Rank 2: 05/03/2016 14:47:29: Commands: speechTrain
+MPI Rank 2: 05/03/2016 14:47:29: Precision = "double"
+MPI Rank 2: 05/03/2016 14:47:29: Using 2 CPU threads.
+MPI Rank 2: 05/03/2016 14:47:29: CNTKModelPath: C:\Users\svcphil\AppData\Local\Temp\cntk-test-20160503132225.174972\Speech\DNN_ParallelBufferedAsyncGradientAggregation@release_cpu/models/cntkSpeech.dnn
+MPI Rank 2: 05/03/2016 14:47:29: CNTKCommandTrainInfo: speechTrain : 4
+MPI Rank 2: 05/03/2016 14:47:29: CNTKCommandTrainInfo: CNTKNoMoreCommands_Total : 4
+MPI Rank 2: 
+MPI Rank 2: 05/03/2016 14:47:29: ##############################################################################
+MPI Rank 2: 05/03/2016 14:47:29: #                                                                            #
+MPI Rank 2: 05/03/2016 14:47:29: # Action "train"                                                             #
+MPI Rank 2: 05/03/2016 14:47:29: #                                                                            #
+MPI Rank 2: 05/03/2016 14:47:29: ##############################################################################
+MPI Rank 2: 
+MPI Rank 2: 05/03/2016 14:47:29: CNTKCommandTrainBegin: speechTrain
 MPI Rank 2: SimpleNetworkBuilder Using CPU
 MPI Rank 2: reading script file glob_0000.scp ... 948 entries
 MPI Rank 2: total 132 state names in state list C:\jenkins\workspace\CNTK-Test-Windows-W1\Tests\EndToEndTests\Speech\Data/state.list
@@ -1995,25 +1641,13 @@
 MPI Rank 2: label set 0: 129 classes
 MPI Rank 2: minibatchutterancesource: 948 utterances grouped into 3 chunks, av. chunk size: 316.0 utterances, 84244.7 frames
 MPI Rank 2: 
-MPI Rank 2: 08/16/2016 03:20:22: Creating virgin network.
-MPI Rank 2: Node 'W0' (LearnableParameter operation): Initializing Parameter[512 x 363] <- 0.000000.
-MPI Rank 2: Node 'W0' (LearnableParameter operation): Initializing Parameter[512 x 363] <- uniform(seed=1, range=0.050000*1.000000, onCPU=false).
-MPI Rank 2: Node 'B0' (LearnableParameter operation): Initializing Parameter[512 x 1] <- 0.000000.
-MPI Rank 2: Node 'B0' (LearnableParameter operation): Initializing Parameter[512 x 1] <- 0.000000.
-MPI Rank 2: Node 'W1' (LearnableParameter operation): Initializing Parameter[512 x 512] <- 0.000000.
-MPI Rank 2: Node 'W1' (LearnableParameter operation): Initializing Parameter[512 x 512] <- uniform(seed=2, range=0.050000*1.000000, onCPU=false).
-MPI Rank 2: Node 'B1' (LearnableParameter operation): Initializing Parameter[512 x 1] <- 0.000000.
-MPI Rank 2: Node 'B1' (LearnableParameter operation): Initializing Parameter[512 x 1] <- 0.000000.
-MPI Rank 2: Node 'W2' (LearnableParameter operation): Initializing Parameter[132 x 512] <- 0.000000.
-MPI Rank 2: Node 'W2' (LearnableParameter operation): Initializing Parameter[132 x 512] <- uniform(seed=3, range=0.050000*1.000000, onCPU=false).
-MPI Rank 2: Node 'B2' (LearnableParameter operation): Initializing Parameter[132 x 1] <- 0.000000.
-MPI Rank 2: Node 'B2' (LearnableParameter operation): Initializing Parameter[132 x 1] <- 0.000000.
+MPI Rank 2: 05/03/2016 14:47:29: Creating virgin network.
 MPI Rank 2: 
 MPI Rank 2: Post-processing network...
 MPI Rank 2: 
 MPI Rank 2: 7 roots:
 MPI Rank 2: 	CrossEntropyWithSoftmax = CrossEntropyWithSoftmax()
-MPI Rank 2: 	EvalClassificationError = ClassificationError()
+MPI Rank 2: 	EvalErrorPrediction = ErrorPrediction()
 MPI Rank 2: 	InvStdOfFeatures = InvStdDev()
 MPI Rank 2: 	MeanOfFeatures = Mean()
 MPI Rank 2: 	PosteriorProb = Softmax()
@@ -2042,7 +1676,7 @@
 MPI Rank 2: Validating --> B2 = LearnableParameter() :  -> [132 x 1]
 MPI Rank 2: Validating --> HLast = Plus (W2*H1, B2) : [132 x 1 x *], [132 x 1] -> [132 x 1 x *]
 MPI Rank 2: Validating --> CrossEntropyWithSoftmax = CrossEntropyWithSoftmax (labels, HLast) : [132 x *], [132 x 1 x *] -> [1]
-MPI Rank 2: Validating --> EvalClassificationError = ClassificationError (labels, HLast) : [132 x *], [132 x 1 x *] -> [1]
+MPI Rank 2: Validating --> EvalErrorPrediction = ErrorPrediction (labels, HLast) : [132 x *], [132 x 1 x *] -> [1]
 MPI Rank 2: Validating --> PosteriorProb = Softmax (HLast) : [132 x 1 x *] -> [132 x 1 x *]
 MPI Rank 2: Validating --> Prior = Mean (labels) : [132 x *] -> [132]
 MPI Rank 2: Validating --> LogOfPrior = Log (Prior) : [132] -> [132]
@@ -2059,48 +1693,21 @@
 MPI Rank 2: 
 MPI Rank 2: Post-processing network complete.
 MPI Rank 2: 
-MPI Rank 2: 08/16/2016 03:20:22: Created model with 25 nodes on CPU.
-MPI Rank 2: 
-MPI Rank 2: 08/16/2016 03:20:22: Training criterion node(s):
-MPI Rank 2: 08/16/2016 03:20:22: 	CrossEntropyWithSoftmax = CrossEntropyWithSoftmax
-MPI Rank 2: 
-<<<<<<< HEAD
-MPI Rank 2: 05/03/2016 14:47:29: 	EvalClassificationError = ClassificationError
-=======
-MPI Rank 2: 08/16/2016 03:20:22: Evaluation criterion node(s):
-MPI Rank 2: 08/16/2016 03:20:22: 	EvalErrorPrediction = ErrorPrediction
->>>>>>> 8493f118
+MPI Rank 2: 05/03/2016 14:47:29: Created model with 25 nodes on CPU.
+MPI Rank 2: 
+MPI Rank 2: 05/03/2016 14:47:29: Training criterion node(s):
+MPI Rank 2: 05/03/2016 14:47:29: 	CrossEntropyWithSoftmax = CrossEntropyWithSoftmax
+MPI Rank 2: 
+MPI Rank 2: 05/03/2016 14:47:29: Evaluation criterion node(s):
+MPI Rank 2: 
+MPI Rank 2: 05/03/2016 14:47:29: 	EvalErrorPrediction = ErrorPrediction
 MPI Rank 2: 
 MPI Rank 2: 
 MPI Rank 2: Allocating matrices for forward and/or backward propagation.
 MPI Rank 2: 
-MPI Rank 2: Memory Sharing: Out of 40 matrices, 19 are shared as 8, and 21 are not shared.
-MPI Rank 2: 
-MPI Rank 2: 	{ W1 : [512 x 512] (gradient)
-MPI Rank 2: 	  W1*H1+B1 : [512 x 1 x *] }
-MPI Rank 2: 	{ W0 : [512 x 363] (gradient)
-MPI Rank 2: 	  W0*features+B0 : [512 x 1 x *] }
-MPI Rank 2: 	{ H1 : [512 x 1 x *]
-MPI Rank 2: 	  W0*features : [512 x *] (gradient) }
-MPI Rank 2: 	{ H2 : [512 x 1 x *]
-MPI Rank 2: 	  W1*H1 : [512 x 1 x *] (gradient) }
-MPI Rank 2: 	{ HLast : [132 x 1 x *]
-MPI Rank 2: 	  W2 : [132 x 512] (gradient) }
-MPI Rank 2: 	{ W0*features+B0 : [512 x 1 x *] (gradient)
-MPI Rank 2: 	  W1*H1 : [512 x 1 x *] }
-MPI Rank 2: 	{ B1 : [512 x 1] (gradient)
-MPI Rank 2: 	  H2 : [512 x 1 x *] (gradient)
-MPI Rank 2: 	  HLast : [132 x 1 x *] (gradient) }
-MPI Rank 2: 	{ B0 : [512 x 1] (gradient)
-MPI Rank 2: 	  H1 : [512 x 1 x *] (gradient)
-MPI Rank 2: 	  W1*H1+B1 : [512 x 1 x *] (gradient)
-MPI Rank 2: 	  W2*H1 : [132 x 1 x *] }
-MPI Rank 2: 
-MPI Rank 2: 
-MPI Rank 2: 08/16/2016 03:20:22: Training 516740 parameters in 6 out of 6 parameter tensors and 15 nodes with gradient:
-MPI Rank 2: 
-<<<<<<< HEAD
-MPI Rank 2: 0000000000000000: {[EvalClassificationError Gradient[1]] [InvStdOfFeatures Gradient[363]] [LogOfPrior Gradient[132]] [MVNormalizedFeatures Gradient[363 x *]] [MeanOfFeatures Gradient[363]] [PosteriorProb Gradient[132 x 1 x *]] [PosteriorProb Value[132 x 1 x *]] [Prior Gradient[132]] [ScaledLogLikelihood Gradient[132 x 1 x *]] [features Gradient[363 x *]] [labels Gradient[132 x *]] }
+MPI Rank 2: Memory Sharing Structure:
+MPI Rank 2: 
+MPI Rank 2: 0000000000000000: {[EvalErrorPrediction Gradient[1]] [InvStdOfFeatures Gradient[363]] [LogOfPrior Gradient[132]] [MVNormalizedFeatures Gradient[363 x *]] [MeanOfFeatures Gradient[363]] [PosteriorProb Gradient[132 x 1 x *]] [PosteriorProb Value[132 x 1 x *]] [Prior Gradient[132]] [ScaledLogLikelihood Gradient[132 x 1 x *]] [features Gradient[363 x *]] [labels Gradient[132 x *]] }
 MPI Rank 2: 000000CD4D10EFF0: {[features Value[363 x *]] }
 MPI Rank 2: 000000CD4D10F310: {[InvStdOfFeatures Value[363]] }
 MPI Rank 2: 000000CD4D10F450: {[W0 Value[512 x 363]] }
@@ -2108,7 +1715,7 @@
 MPI Rank 2: 000000CD4D10FC70: {[W1 Value[512 x 512]] }
 MPI Rank 2: 000000CD4D10FEF0: {[MeanOfFeatures Value[363]] }
 MPI Rank 2: 000000CD4D144AB0: {[B1 Value[512 x 1]] }
-MPI Rank 2: 000000CD4D144B50: {[EvalClassificationError Value[1]] }
+MPI Rank 2: 000000CD4D144B50: {[EvalErrorPrediction Value[1]] }
 MPI Rank 2: 000000CD4D144C90: {[B1 Gradient[512 x 1]] [H2 Gradient[512 x 1 x *]] [HLast Gradient[132 x 1 x *]] }
 MPI Rank 2: 000000CD4D144DD0: {[W2*H1 Gradient[132 x 1 x *]] }
 MPI Rank 2: 000000CD4D144F10: {[B2 Gradient[132 x 1]] }
@@ -2129,262 +1736,138 @@
 MPI Rank 2: 000000CD4D146630: {[H2 Value[512 x 1 x *]] [W1*H1 Gradient[512 x 1 x *]] }
 MPI Rank 2: 000000CD4D1466D0: {[B2 Value[132 x 1]] }
 MPI Rank 2: 000000CD4D146770: {[HLast Value[132 x 1 x *]] [W2 Gradient[132 x 512]] }
-=======
-MPI Rank 2: 08/16/2016 03:20:22: 	Node 'B0' (LearnableParameter operation) : [512 x 1]
-MPI Rank 2: 08/16/2016 03:20:22: 	Node 'B1' (LearnableParameter operation) : [512 x 1]
-MPI Rank 2: 08/16/2016 03:20:22: 	Node 'B2' (LearnableParameter operation) : [132 x 1]
-MPI Rank 2: 08/16/2016 03:20:22: 	Node 'W0' (LearnableParameter operation) : [512 x 363]
-MPI Rank 2: 08/16/2016 03:20:22: 	Node 'W1' (LearnableParameter operation) : [512 x 512]
-MPI Rank 2: 08/16/2016 03:20:22: 	Node 'W2' (LearnableParameter operation) : [132 x 512]
->>>>>>> 8493f118
-MPI Rank 2: 
-MPI Rank 2: 
-MPI Rank 2: 08/16/2016 03:20:22: Precomputing --> 3 PreCompute nodes found.
-MPI Rank 2: 
-MPI Rank 2: 08/16/2016 03:20:22: 	MeanOfFeatures = Mean()
-MPI Rank 2: 08/16/2016 03:20:22: 	InvStdOfFeatures = InvStdDev()
-MPI Rank 2: 08/16/2016 03:20:22: 	Prior = Mean()
+MPI Rank 2: 
+MPI Rank 2: 
+MPI Rank 2: 05/03/2016 14:47:29: Precomputing --> 3 PreCompute nodes found.
+MPI Rank 2: 
+MPI Rank 2: 05/03/2016 14:47:29: 	MeanOfFeatures = Mean()
+MPI Rank 2: 05/03/2016 14:47:29: 	InvStdOfFeatures = InvStdDev()
+MPI Rank 2: 05/03/2016 14:47:29: 	Prior = Mean()
 MPI Rank 2: minibatchiterator: epoch 0: frames [0..252734] (first utterance at frame 0), data subset 0 of 1, with 1 datapasses
 MPI Rank 2: requiredata: determined feature kind as 33-dimensional 'USER' with frame shift 10.0 ms
 MPI Rank 2: 
-MPI Rank 2: 08/16/2016 03:20:25: Precomputing --> Completed.
-MPI Rank 2: 
-MPI Rank 2: 
-MPI Rank 2: 08/16/2016 03:20:25: Starting Epoch 1: learning rate per sample = 0.015625  effective momentum = 0.900000  momentum as time constant = 607.4 samples
+MPI Rank 2: 05/03/2016 14:47:31: Precomputing --> Completed.
+MPI Rank 2: 
+MPI Rank 2: 
+MPI Rank 2: 05/03/2016 14:47:31: Starting Epoch 1: learning rate per sample = 0.015625  effective momentum = 0.900000  momentum as time constant = 607.4 samples
 MPI Rank 2: minibatchiterator: epoch 0: frames [0..20480] (first utterance at frame 0), data subset 0 of 1, with 1 datapasses
 MPI Rank 2: 
-<<<<<<< HEAD
 MPI Rank 2: 05/03/2016 14:47:31: Starting minibatch loop.
-MPI Rank 2: 05/03/2016 14:47:32:  Epoch[ 1 of 4]-Minibatch[   1-  10, 3.13%]: CrossEntropyWithSoftmax = 4.46944908 * 640; EvalClassificationError = 0.90781250 * 640; time = 0.6650s; samplesPerSecond = 962.4
-MPI Rank 2: 05/03/2016 14:47:32:  Epoch[ 1 of 4]-Minibatch[  11-  20, 6.25%]: CrossEntropyWithSoftmax = 4.22299987 * 640; EvalClassificationError = 0.90156250 * 640; time = 0.7074s; samplesPerSecond = 904.7
-MPI Rank 2: 05/03/2016 14:47:33:  Epoch[ 1 of 4]-Minibatch[  21-  30, 9.38%]: CrossEntropyWithSoftmax = 3.93971343 * 640; EvalClassificationError = 0.84687500 * 640; time = 0.7266s; samplesPerSecond = 880.8
-MPI Rank 2: 05/03/2016 14:47:34:  Epoch[ 1 of 4]-Minibatch[  31-  40, 12.50%]: CrossEntropyWithSoftmax = 3.92341692 * 640; EvalClassificationError = 0.90468750 * 640; time = 0.7170s; samplesPerSecond = 892.6
-MPI Rank 2: 05/03/2016 14:47:35:  Epoch[ 1 of 4]-Minibatch[  41-  50, 15.63%]: CrossEntropyWithSoftmax = 3.84074483 * 640; EvalClassificationError = 0.91093750 * 640; time = 0.7299s; samplesPerSecond = 876.9
-MPI Rank 2: 05/03/2016 14:47:35:  Epoch[ 1 of 4]-Minibatch[  51-  60, 18.75%]: CrossEntropyWithSoftmax = 3.71252184 * 640; EvalClassificationError = 0.88437500 * 640; time = 0.7227s; samplesPerSecond = 885.5
-MPI Rank 2: 05/03/2016 14:47:36:  Epoch[ 1 of 4]-Minibatch[  61-  70, 21.88%]: CrossEntropyWithSoftmax = 3.51563464 * 640; EvalClassificationError = 0.82500000 * 640; time = 0.7302s; samplesPerSecond = 876.5
-MPI Rank 2: 05/03/2016 14:47:37:  Epoch[ 1 of 4]-Minibatch[  71-  80, 25.00%]: CrossEntropyWithSoftmax = 3.49349060 * 640; EvalClassificationError = 0.81093750 * 640; time = 0.7148s; samplesPerSecond = 895.3
-MPI Rank 2: 05/03/2016 14:47:38:  Epoch[ 1 of 4]-Minibatch[  81-  90, 28.13%]: CrossEntropyWithSoftmax = 3.34740070 * 640; EvalClassificationError = 0.76562500 * 640; time = 0.7290s; samplesPerSecond = 877.9
-MPI Rank 2: 05/03/2016 14:47:38:  Epoch[ 1 of 4]-Minibatch[  91- 100, 31.25%]: CrossEntropyWithSoftmax = 3.51960918 * 640; EvalClassificationError = 0.79843750 * 640; time = 0.7239s; samplesPerSecond = 884.1
-MPI Rank 2: 05/03/2016 14:47:39:  Epoch[ 1 of 4]-Minibatch[ 101- 110, 34.38%]: CrossEntropyWithSoftmax = 3.24656049 * 640; EvalClassificationError = 0.80312500 * 640; time = 0.7129s; samplesPerSecond = 897.8
-MPI Rank 2: 05/03/2016 14:47:40:  Epoch[ 1 of 4]-Minibatch[ 111- 120, 37.50%]: CrossEntropyWithSoftmax = 3.33397669 * 640; EvalClassificationError = 0.80000000 * 640; time = 0.7239s; samplesPerSecond = 884.1
-MPI Rank 2: 05/03/2016 14:47:40:  Epoch[ 1 of 4]-Minibatch[ 121- 130, 40.63%]: CrossEntropyWithSoftmax = 3.17780980 * 640; EvalClassificationError = 0.77031250 * 640; time = 0.6971s; samplesPerSecond = 918.1
-MPI Rank 2: 05/03/2016 14:47:41:  Epoch[ 1 of 4]-Minibatch[ 131- 140, 43.75%]: CrossEntropyWithSoftmax = 3.09845902 * 640; EvalClassificationError = 0.76875000 * 640; time = 0.7085s; samplesPerSecond = 903.3
-MPI Rank 2: 05/03/2016 14:47:42:  Epoch[ 1 of 4]-Minibatch[ 141- 150, 46.88%]: CrossEntropyWithSoftmax = 3.06458212 * 640; EvalClassificationError = 0.72968750 * 640; time = 0.6882s; samplesPerSecond = 929.9
-MPI Rank 2: 05/03/2016 14:47:42:  Epoch[ 1 of 4]-Minibatch[ 151- 160, 50.00%]: CrossEntropyWithSoftmax = 2.91633510 * 640; EvalClassificationError = 0.69531250 * 640; time = 0.7096s; samplesPerSecond = 901.9
-MPI Rank 2: 05/03/2016 14:47:43:  Epoch[ 1 of 4]-Minibatch[ 161- 170, 53.13%]: CrossEntropyWithSoftmax = 2.90607468 * 640; EvalClassificationError = 0.73281250 * 640; time = 0.7228s; samplesPerSecond = 885.4
-MPI Rank 2: 05/03/2016 14:47:44:  Epoch[ 1 of 4]-Minibatch[ 171- 180, 56.25%]: CrossEntropyWithSoftmax = 2.74095059 * 640; EvalClassificationError = 0.65937500 * 640; time = 0.7069s; samplesPerSecond = 905.4
-MPI Rank 2: 05/03/2016 14:47:45:  Epoch[ 1 of 4]-Minibatch[ 181- 190, 59.38%]: CrossEntropyWithSoftmax = 2.67087924 * 640; EvalClassificationError = 0.67343750 * 640; time = 0.7157s; samplesPerSecond = 894.2
-MPI Rank 2: 05/03/2016 14:47:45:  Epoch[ 1 of 4]-Minibatch[ 191- 200, 62.50%]: CrossEntropyWithSoftmax = 2.67609083 * 640; EvalClassificationError = 0.66406250 * 640; time = 0.7240s; samplesPerSecond = 884.0
-MPI Rank 2: 05/03/2016 14:47:46:  Epoch[ 1 of 4]-Minibatch[ 201- 210, 65.63%]: CrossEntropyWithSoftmax = 2.54732903 * 640; EvalClassificationError = 0.62968750 * 640; time = 0.7113s; samplesPerSecond = 899.8
-MPI Rank 2: 05/03/2016 14:47:47:  Epoch[ 1 of 4]-Minibatch[ 211- 220, 68.75%]: CrossEntropyWithSoftmax = 2.61925710 * 640; EvalClassificationError = 0.67343750 * 640; time = 0.7195s; samplesPerSecond = 889.5
-MPI Rank 2: 05/03/2016 14:47:48:  Epoch[ 1 of 4]-Minibatch[ 221- 230, 71.88%]: CrossEntropyWithSoftmax = 2.52388480 * 640; EvalClassificationError = 0.65781250 * 640; time = 0.7128s; samplesPerSecond = 897.9
-MPI Rank 2: 05/03/2016 14:47:48:  Epoch[ 1 of 4]-Minibatch[ 231- 240, 75.00%]: CrossEntropyWithSoftmax = 2.47544601 * 640; EvalClassificationError = 0.63437500 * 640; time = 0.7085s; samplesPerSecond = 903.4
-MPI Rank 2: 05/03/2016 14:47:49:  Epoch[ 1 of 4]-Minibatch[ 241- 250, 78.13%]: CrossEntropyWithSoftmax = 2.43265158 * 640; EvalClassificationError = 0.61406250 * 640; time = 0.7183s; samplesPerSecond = 891.0
-MPI Rank 2: 05/03/2016 14:47:50:  Epoch[ 1 of 4]-Minibatch[ 251- 260, 81.25%]: CrossEntropyWithSoftmax = 2.41728740 * 640; EvalClassificationError = 0.63125000 * 640; time = 0.6740s; samplesPerSecond = 949.6
-MPI Rank 2: 05/03/2016 14:47:50:  Epoch[ 1 of 4]-Minibatch[ 261- 270, 84.38%]: CrossEntropyWithSoftmax = 2.17674793 * 640; EvalClassificationError = 0.57812500 * 640; time = 0.7063s; samplesPerSecond = 906.1
-MPI Rank 2: 05/03/2016 14:47:51:  Epoch[ 1 of 4]-Minibatch[ 271- 280, 87.50%]: CrossEntropyWithSoftmax = 2.31020940 * 640; EvalClassificationError = 0.64062500 * 640; time = 0.7220s; samplesPerSecond = 886.4
-MPI Rank 2: 05/03/2016 14:47:52:  Epoch[ 1 of 4]-Minibatch[ 281- 290, 90.63%]: CrossEntropyWithSoftmax = 2.26400612 * 640; EvalClassificationError = 0.61093750 * 640; time = 0.7104s; samplesPerSecond = 901.0
-MPI Rank 2: 05/03/2016 14:47:52:  Epoch[ 1 of 4]-Minibatch[ 291- 300, 93.75%]: CrossEntropyWithSoftmax = 2.15885172 * 640; EvalClassificationError = 0.58281250 * 640; time = 0.7417s; samplesPerSecond = 862.8
-MPI Rank 2: 05/03/2016 14:47:53:  Epoch[ 1 of 4]-Minibatch[ 301- 310, 96.88%]: CrossEntropyWithSoftmax = 2.22712855 * 640; EvalClassificationError = 0.59218750 * 640; time = 0.7054s; samplesPerSecond = 907.3
-MPI Rank 2: 05/03/2016 14:47:54:  Epoch[ 1 of 4]-Minibatch[ 311- 320, 100.00%]: CrossEntropyWithSoftmax = 2.25604782 * 640; EvalClassificationError = 0.60625000 * 640; time = 0.4783s; samplesPerSecond = 1338.0
-MPI Rank 2: 05/03/2016 14:47:54: Finished Epoch[ 1 of 4]: [Training] CrossEntropyWithSoftmax = 3.00704835 * 20480; EvalClassificationError = 0.72827148 * 20480; totalSamplesSeen = 20480; learningRatePerSample = 0.015625; epochTime=22.6007s
-=======
-MPI Rank 2: 08/16/2016 03:20:25: Starting minibatch loop.
-MPI Rank 2: 08/16/2016 03:20:25:  Epoch[ 1 of 4]-Minibatch[   1-  10, 3.13%]: CrossEntropyWithSoftmax = 4.56731190 * 640; EvalErrorPrediction = 0.91718750 * 640; time = 0.1302s; samplesPerSecond = 4916.5
-MPI Rank 2: 08/16/2016 03:20:25:  Epoch[ 1 of 4]-Minibatch[  11-  20, 6.25%]: CrossEntropyWithSoftmax = 4.31208878 * 640; EvalErrorPrediction = 0.92812500 * 640; time = 0.0975s; samplesPerSecond = 6567.1
-MPI Rank 2: 08/16/2016 03:20:25:  Epoch[ 1 of 4]-Minibatch[  21-  30, 9.38%]: CrossEntropyWithSoftmax = 3.97319840 * 640; EvalErrorPrediction = 0.87343750 * 640; time = 0.1016s; samplesPerSecond = 6298.2
-MPI Rank 2: 08/16/2016 03:20:26:  Epoch[ 1 of 4]-Minibatch[  31-  40, 12.50%]: CrossEntropyWithSoftmax = 3.73308124 * 640; EvalErrorPrediction = 0.84531250 * 640; time = 0.0994s; samplesPerSecond = 6436.7
-MPI Rank 2: 08/16/2016 03:20:26:  Epoch[ 1 of 4]-Minibatch[  41-  50, 15.63%]: CrossEntropyWithSoftmax = 3.83238242 * 640; EvalErrorPrediction = 0.86406250 * 640; time = 0.1035s; samplesPerSecond = 6181.3
-MPI Rank 2: 08/16/2016 03:20:26:  Epoch[ 1 of 4]-Minibatch[  51-  60, 18.75%]: CrossEntropyWithSoftmax = 3.69914238 * 640; EvalErrorPrediction = 0.86093750 * 640; time = 0.1044s; samplesPerSecond = 6132.0
-MPI Rank 2: 08/16/2016 03:20:26:  Epoch[ 1 of 4]-Minibatch[  61-  70, 21.88%]: CrossEntropyWithSoftmax = 3.40238588 * 640; EvalErrorPrediction = 0.77812500 * 640; time = 0.1029s; samplesPerSecond = 6220.3
-MPI Rank 2: 08/16/2016 03:20:26:  Epoch[ 1 of 4]-Minibatch[  71-  80, 25.00%]: CrossEntropyWithSoftmax = 3.51740313 * 640; EvalErrorPrediction = 0.83750000 * 640; time = 0.1010s; samplesPerSecond = 6334.4
-MPI Rank 2: 08/16/2016 03:20:26:  Epoch[ 1 of 4]-Minibatch[  81-  90, 28.13%]: CrossEntropyWithSoftmax = 3.50059778 * 640; EvalErrorPrediction = 0.81250000 * 640; time = 0.0996s; samplesPerSecond = 6424.0
-MPI Rank 2: 08/16/2016 03:20:26:  Epoch[ 1 of 4]-Minibatch[  91- 100, 31.25%]: CrossEntropyWithSoftmax = 3.39301549 * 640; EvalErrorPrediction = 0.80156250 * 640; time = 0.0978s; samplesPerSecond = 6545.3
-MPI Rank 2: 08/16/2016 03:20:26:  Epoch[ 1 of 4]-Minibatch[ 101- 110, 34.38%]: CrossEntropyWithSoftmax = 3.48832144 * 640; EvalErrorPrediction = 0.82187500 * 640; time = 0.0994s; samplesPerSecond = 6441.4
-MPI Rank 2: 08/16/2016 03:20:26:  Epoch[ 1 of 4]-Minibatch[ 111- 120, 37.50%]: CrossEntropyWithSoftmax = 3.23814723 * 640; EvalErrorPrediction = 0.77031250 * 640; time = 0.0983s; samplesPerSecond = 6512.1
-MPI Rank 2: 08/16/2016 03:20:26:  Epoch[ 1 of 4]-Minibatch[ 121- 130, 40.63%]: CrossEntropyWithSoftmax = 3.14333583 * 640; EvalErrorPrediction = 0.76093750 * 640; time = 0.0963s; samplesPerSecond = 6644.1
-MPI Rank 2: 08/16/2016 03:20:27:  Epoch[ 1 of 4]-Minibatch[ 131- 140, 43.75%]: CrossEntropyWithSoftmax = 3.01547841 * 640; EvalErrorPrediction = 0.73906250 * 640; time = 0.0993s; samplesPerSecond = 6443.1
-MPI Rank 2: 08/16/2016 03:20:27:  Epoch[ 1 of 4]-Minibatch[ 141- 150, 46.88%]: CrossEntropyWithSoftmax = 2.91114805 * 640; EvalErrorPrediction = 0.71093750 * 640; time = 0.0987s; samplesPerSecond = 6481.3
-MPI Rank 2: 08/16/2016 03:20:27:  Epoch[ 1 of 4]-Minibatch[ 151- 160, 50.00%]: CrossEntropyWithSoftmax = 3.06450741 * 640; EvalErrorPrediction = 0.74375000 * 640; time = 0.0973s; samplesPerSecond = 6577.8
-MPI Rank 2: 08/16/2016 03:20:27:  Epoch[ 1 of 4]-Minibatch[ 161- 170, 53.13%]: CrossEntropyWithSoftmax = 2.77009796 * 640; EvalErrorPrediction = 0.69531250 * 640; time = 0.0966s; samplesPerSecond = 6626.6
-MPI Rank 2: 08/16/2016 03:20:27:  Epoch[ 1 of 4]-Minibatch[ 171- 180, 56.25%]: CrossEntropyWithSoftmax = 2.67234909 * 640; EvalErrorPrediction = 0.64531250 * 640; time = 0.0955s; samplesPerSecond = 6704.4
-MPI Rank 2: 08/16/2016 03:20:27:  Epoch[ 1 of 4]-Minibatch[ 181- 190, 59.38%]: CrossEntropyWithSoftmax = 2.76324613 * 640; EvalErrorPrediction = 0.69843750 * 640; time = 0.0942s; samplesPerSecond = 6797.4
-MPI Rank 2: 08/16/2016 03:20:27:  Epoch[ 1 of 4]-Minibatch[ 191- 200, 62.50%]: CrossEntropyWithSoftmax = 2.70050608 * 640; EvalErrorPrediction = 0.68125000 * 640; time = 0.0971s; samplesPerSecond = 6590.6
-MPI Rank 2: 08/16/2016 03:20:27:  Epoch[ 1 of 4]-Minibatch[ 201- 210, 65.63%]: CrossEntropyWithSoftmax = 2.56019594 * 640; EvalErrorPrediction = 0.65312500 * 640; time = 0.1019s; samplesPerSecond = 6282.2
-MPI Rank 2: 08/16/2016 03:20:27:  Epoch[ 1 of 4]-Minibatch[ 211- 220, 68.75%]: CrossEntropyWithSoftmax = 2.56796356 * 640; EvalErrorPrediction = 0.63906250 * 640; time = 0.1032s; samplesPerSecond = 6199.3
-MPI Rank 2: 08/16/2016 03:20:27:  Epoch[ 1 of 4]-Minibatch[ 221- 230, 71.88%]: CrossEntropyWithSoftmax = 2.51054929 * 640; EvalErrorPrediction = 0.65000000 * 640; time = 0.0984s; samplesPerSecond = 6500.9
-MPI Rank 2: 08/16/2016 03:20:28:  Epoch[ 1 of 4]-Minibatch[ 231- 240, 75.00%]: CrossEntropyWithSoftmax = 2.52174700 * 640; EvalErrorPrediction = 0.65468750 * 640; time = 0.1021s; samplesPerSecond = 6267.7
-MPI Rank 2: 08/16/2016 03:20:28:  Epoch[ 1 of 4]-Minibatch[ 241- 250, 78.13%]: CrossEntropyWithSoftmax = 2.45943503 * 640; EvalErrorPrediction = 0.62812500 * 640; time = 0.0991s; samplesPerSecond = 6458.3
-MPI Rank 2: 08/16/2016 03:20:28:  Epoch[ 1 of 4]-Minibatch[ 251- 260, 81.25%]: CrossEntropyWithSoftmax = 2.36070476 * 640; EvalErrorPrediction = 0.62031250 * 640; time = 0.1003s; samplesPerSecond = 6379.8
-MPI Rank 2: 08/16/2016 03:20:28:  Epoch[ 1 of 4]-Minibatch[ 261- 270, 84.38%]: CrossEntropyWithSoftmax = 2.22167676 * 640; EvalErrorPrediction = 0.58125000 * 640; time = 0.0983s; samplesPerSecond = 6513.2
-MPI Rank 2: 08/16/2016 03:20:28:  Epoch[ 1 of 4]-Minibatch[ 271- 280, 87.50%]: CrossEntropyWithSoftmax = 2.48104909 * 640; EvalErrorPrediction = 0.66093750 * 640; time = 0.0948s; samplesPerSecond = 6748.3
-MPI Rank 2: 08/16/2016 03:20:28:  Epoch[ 1 of 4]-Minibatch[ 281- 290, 90.63%]: CrossEntropyWithSoftmax = 2.23253572 * 640; EvalErrorPrediction = 0.58906250 * 640; time = 0.0947s; samplesPerSecond = 6761.7
-MPI Rank 2: 08/16/2016 03:20:28:  Epoch[ 1 of 4]-Minibatch[ 291- 300, 93.75%]: CrossEntropyWithSoftmax = 2.22145425 * 640; EvalErrorPrediction = 0.60312500 * 640; time = 0.0928s; samplesPerSecond = 6898.5
-MPI Rank 2: 08/16/2016 03:20:28:  Epoch[ 1 of 4]-Minibatch[ 301- 310, 96.88%]: CrossEntropyWithSoftmax = 2.21771892 * 640; EvalErrorPrediction = 0.58125000 * 640; time = 0.0913s; samplesPerSecond = 7009.0
-MPI Rank 2: 08/16/2016 03:20:28:  Epoch[ 1 of 4]-Minibatch[ 311- 320, 100.00%]: CrossEntropyWithSoftmax = 2.19995645 * 640; EvalErrorPrediction = 0.59843750 * 640; time = 0.0916s; samplesPerSecond = 6990.2
-MPI Rank 2: 08/16/2016 03:20:28: Finished Epoch[ 1 of 4]: [Training] CrossEntropyWithSoftmax = 3.00789787 * 20480; EvalErrorPrediction = 0.72641602 * 20480; totalSamplesSeen = 20480; learningRatePerSample = 0.015625; epochTime=3.20727s
->>>>>>> 8493f118
-MPI Rank 2: 
-MPI Rank 2: 08/16/2016 03:20:28: Starting Epoch 2: learning rate per sample = 0.001953  effective momentum = 0.656119  momentum as time constant = 607.5 samples
+MPI Rank 2: 05/03/2016 14:47:32:  Epoch[ 1 of 4]-Minibatch[   1-  10, 3.13%]: CrossEntropyWithSoftmax = 4.46944908 * 640; EvalErrorPrediction = 0.90781250 * 640; time = 0.6650s; samplesPerSecond = 962.4
+MPI Rank 2: 05/03/2016 14:47:32:  Epoch[ 1 of 4]-Minibatch[  11-  20, 6.25%]: CrossEntropyWithSoftmax = 4.22299987 * 640; EvalErrorPrediction = 0.90156250 * 640; time = 0.7074s; samplesPerSecond = 904.7
+MPI Rank 2: 05/03/2016 14:47:33:  Epoch[ 1 of 4]-Minibatch[  21-  30, 9.38%]: CrossEntropyWithSoftmax = 3.93971343 * 640; EvalErrorPrediction = 0.84687500 * 640; time = 0.7266s; samplesPerSecond = 880.8
+MPI Rank 2: 05/03/2016 14:47:34:  Epoch[ 1 of 4]-Minibatch[  31-  40, 12.50%]: CrossEntropyWithSoftmax = 3.92341692 * 640; EvalErrorPrediction = 0.90468750 * 640; time = 0.7170s; samplesPerSecond = 892.6
+MPI Rank 2: 05/03/2016 14:47:35:  Epoch[ 1 of 4]-Minibatch[  41-  50, 15.63%]: CrossEntropyWithSoftmax = 3.84074483 * 640; EvalErrorPrediction = 0.91093750 * 640; time = 0.7299s; samplesPerSecond = 876.9
+MPI Rank 2: 05/03/2016 14:47:35:  Epoch[ 1 of 4]-Minibatch[  51-  60, 18.75%]: CrossEntropyWithSoftmax = 3.71252184 * 640; EvalErrorPrediction = 0.88437500 * 640; time = 0.7227s; samplesPerSecond = 885.5
+MPI Rank 2: 05/03/2016 14:47:36:  Epoch[ 1 of 4]-Minibatch[  61-  70, 21.88%]: CrossEntropyWithSoftmax = 3.51563464 * 640; EvalErrorPrediction = 0.82500000 * 640; time = 0.7302s; samplesPerSecond = 876.5
+MPI Rank 2: 05/03/2016 14:47:37:  Epoch[ 1 of 4]-Minibatch[  71-  80, 25.00%]: CrossEntropyWithSoftmax = 3.49349060 * 640; EvalErrorPrediction = 0.81093750 * 640; time = 0.7148s; samplesPerSecond = 895.3
+MPI Rank 2: 05/03/2016 14:47:38:  Epoch[ 1 of 4]-Minibatch[  81-  90, 28.13%]: CrossEntropyWithSoftmax = 3.34740070 * 640; EvalErrorPrediction = 0.76562500 * 640; time = 0.7290s; samplesPerSecond = 877.9
+MPI Rank 2: 05/03/2016 14:47:38:  Epoch[ 1 of 4]-Minibatch[  91- 100, 31.25%]: CrossEntropyWithSoftmax = 3.51960918 * 640; EvalErrorPrediction = 0.79843750 * 640; time = 0.7239s; samplesPerSecond = 884.1
+MPI Rank 2: 05/03/2016 14:47:39:  Epoch[ 1 of 4]-Minibatch[ 101- 110, 34.38%]: CrossEntropyWithSoftmax = 3.24656049 * 640; EvalErrorPrediction = 0.80312500 * 640; time = 0.7129s; samplesPerSecond = 897.8
+MPI Rank 2: 05/03/2016 14:47:40:  Epoch[ 1 of 4]-Minibatch[ 111- 120, 37.50%]: CrossEntropyWithSoftmax = 3.33397669 * 640; EvalErrorPrediction = 0.80000000 * 640; time = 0.7239s; samplesPerSecond = 884.1
+MPI Rank 2: 05/03/2016 14:47:40:  Epoch[ 1 of 4]-Minibatch[ 121- 130, 40.63%]: CrossEntropyWithSoftmax = 3.17780980 * 640; EvalErrorPrediction = 0.77031250 * 640; time = 0.6971s; samplesPerSecond = 918.1
+MPI Rank 2: 05/03/2016 14:47:41:  Epoch[ 1 of 4]-Minibatch[ 131- 140, 43.75%]: CrossEntropyWithSoftmax = 3.09845902 * 640; EvalErrorPrediction = 0.76875000 * 640; time = 0.7085s; samplesPerSecond = 903.3
+MPI Rank 2: 05/03/2016 14:47:42:  Epoch[ 1 of 4]-Minibatch[ 141- 150, 46.88%]: CrossEntropyWithSoftmax = 3.06458212 * 640; EvalErrorPrediction = 0.72968750 * 640; time = 0.6882s; samplesPerSecond = 929.9
+MPI Rank 2: 05/03/2016 14:47:42:  Epoch[ 1 of 4]-Minibatch[ 151- 160, 50.00%]: CrossEntropyWithSoftmax = 2.91633510 * 640; EvalErrorPrediction = 0.69531250 * 640; time = 0.7096s; samplesPerSecond = 901.9
+MPI Rank 2: 05/03/2016 14:47:43:  Epoch[ 1 of 4]-Minibatch[ 161- 170, 53.13%]: CrossEntropyWithSoftmax = 2.90607468 * 640; EvalErrorPrediction = 0.73281250 * 640; time = 0.7228s; samplesPerSecond = 885.4
+MPI Rank 2: 05/03/2016 14:47:44:  Epoch[ 1 of 4]-Minibatch[ 171- 180, 56.25%]: CrossEntropyWithSoftmax = 2.74095059 * 640; EvalErrorPrediction = 0.65937500 * 640; time = 0.7069s; samplesPerSecond = 905.4
+MPI Rank 2: 05/03/2016 14:47:45:  Epoch[ 1 of 4]-Minibatch[ 181- 190, 59.38%]: CrossEntropyWithSoftmax = 2.67087924 * 640; EvalErrorPrediction = 0.67343750 * 640; time = 0.7157s; samplesPerSecond = 894.2
+MPI Rank 2: 05/03/2016 14:47:45:  Epoch[ 1 of 4]-Minibatch[ 191- 200, 62.50%]: CrossEntropyWithSoftmax = 2.67609083 * 640; EvalErrorPrediction = 0.66406250 * 640; time = 0.7240s; samplesPerSecond = 884.0
+MPI Rank 2: 05/03/2016 14:47:46:  Epoch[ 1 of 4]-Minibatch[ 201- 210, 65.63%]: CrossEntropyWithSoftmax = 2.54732903 * 640; EvalErrorPrediction = 0.62968750 * 640; time = 0.7113s; samplesPerSecond = 899.8
+MPI Rank 2: 05/03/2016 14:47:47:  Epoch[ 1 of 4]-Minibatch[ 211- 220, 68.75%]: CrossEntropyWithSoftmax = 2.61925710 * 640; EvalErrorPrediction = 0.67343750 * 640; time = 0.7195s; samplesPerSecond = 889.5
+MPI Rank 2: 05/03/2016 14:47:48:  Epoch[ 1 of 4]-Minibatch[ 221- 230, 71.88%]: CrossEntropyWithSoftmax = 2.52388480 * 640; EvalErrorPrediction = 0.65781250 * 640; time = 0.7128s; samplesPerSecond = 897.9
+MPI Rank 2: 05/03/2016 14:47:48:  Epoch[ 1 of 4]-Minibatch[ 231- 240, 75.00%]: CrossEntropyWithSoftmax = 2.47544601 * 640; EvalErrorPrediction = 0.63437500 * 640; time = 0.7085s; samplesPerSecond = 903.4
+MPI Rank 2: 05/03/2016 14:47:49:  Epoch[ 1 of 4]-Minibatch[ 241- 250, 78.13%]: CrossEntropyWithSoftmax = 2.43265158 * 640; EvalErrorPrediction = 0.61406250 * 640; time = 0.7183s; samplesPerSecond = 891.0
+MPI Rank 2: 05/03/2016 14:47:50:  Epoch[ 1 of 4]-Minibatch[ 251- 260, 81.25%]: CrossEntropyWithSoftmax = 2.41728740 * 640; EvalErrorPrediction = 0.63125000 * 640; time = 0.6740s; samplesPerSecond = 949.6
+MPI Rank 2: 05/03/2016 14:47:50:  Epoch[ 1 of 4]-Minibatch[ 261- 270, 84.38%]: CrossEntropyWithSoftmax = 2.17674793 * 640; EvalErrorPrediction = 0.57812500 * 640; time = 0.7063s; samplesPerSecond = 906.1
+MPI Rank 2: 05/03/2016 14:47:51:  Epoch[ 1 of 4]-Minibatch[ 271- 280, 87.50%]: CrossEntropyWithSoftmax = 2.31020940 * 640; EvalErrorPrediction = 0.64062500 * 640; time = 0.7220s; samplesPerSecond = 886.4
+MPI Rank 2: 05/03/2016 14:47:52:  Epoch[ 1 of 4]-Minibatch[ 281- 290, 90.63%]: CrossEntropyWithSoftmax = 2.26400612 * 640; EvalErrorPrediction = 0.61093750 * 640; time = 0.7104s; samplesPerSecond = 901.0
+MPI Rank 2: 05/03/2016 14:47:52:  Epoch[ 1 of 4]-Minibatch[ 291- 300, 93.75%]: CrossEntropyWithSoftmax = 2.15885172 * 640; EvalErrorPrediction = 0.58281250 * 640; time = 0.7417s; samplesPerSecond = 862.8
+MPI Rank 2: 05/03/2016 14:47:53:  Epoch[ 1 of 4]-Minibatch[ 301- 310, 96.88%]: CrossEntropyWithSoftmax = 2.22712855 * 640; EvalErrorPrediction = 0.59218750 * 640; time = 0.7054s; samplesPerSecond = 907.3
+MPI Rank 2: 05/03/2016 14:47:54:  Epoch[ 1 of 4]-Minibatch[ 311- 320, 100.00%]: CrossEntropyWithSoftmax = 2.25604782 * 640; EvalErrorPrediction = 0.60625000 * 640; time = 0.4783s; samplesPerSecond = 1338.0
+MPI Rank 2: 05/03/2016 14:47:54: Finished Epoch[ 1 of 4]: [Training] CrossEntropyWithSoftmax = 3.00704835 * 20480; EvalErrorPrediction = 0.72827148 * 20480; totalSamplesSeen = 20480; learningRatePerSample = 0.015625; epochTime=22.6007s
+MPI Rank 2: 
+MPI Rank 2: 05/03/2016 14:47:54: Starting Epoch 2: learning rate per sample = 0.001953  effective momentum = 0.656119  momentum as time constant = 607.5 samples
 MPI Rank 2: minibatchiterator: epoch 1: frames [20480..40960] (first utterance at frame 20480), data subset 2 of 3, with 1 datapasses
 MPI Rank 2: 
-<<<<<<< HEAD
 MPI Rank 2: 05/03/2016 14:47:54: Starting minibatch loop, DataParallelSGD training (MyRank = 2, NumNodes = 3, NumGradientBits = 1), BufferedAsyncGradientAggregation is ENABLED, distributed reading is ENABLED.
 MPI Rank 2: Actual gradient aggregation time: 0.103126
 MPI Rank 2: Async gradient aggregation wait time: 0.044859
 MPI Rank 2: Actual gradient aggregation time: 0.09176
-MPI Rank 2: 05/03/2016 14:47:55:  Epoch[ 2 of 4]-Minibatch[   1-  10, 12.50%]: CrossEntropyWithSoftmax = 2.14667310 * 2304; EvalClassificationError = 0.57595486 * 2304; time = 0.8821s; samplesPerSecond = 2612.0
+MPI Rank 2: 05/03/2016 14:47:55:  Epoch[ 2 of 4]-Minibatch[   1-  10, 12.50%]: CrossEntropyWithSoftmax = 2.14667310 * 2304; EvalErrorPrediction = 0.57595486 * 2304; time = 0.8821s; samplesPerSecond = 2612.0
 MPI Rank 2: Async gradient aggregation wait time: 0.057055
 MPI Rank 2: Actual gradient aggregation time: 0.091031
 MPI Rank 2: Async gradient aggregation wait time: 0.008171
 MPI Rank 2: Actual gradient aggregation time: 0.095744
-MPI Rank 2: 05/03/2016 14:47:56:  Epoch[ 2 of 4]-Minibatch[  11-  20, 25.00%]: CrossEntropyWithSoftmax = 2.09196197 * 2560; EvalClassificationError = 0.57539063 * 2560; time = 0.9368s; samplesPerSecond = 2732.8
+MPI Rank 2: 05/03/2016 14:47:56:  Epoch[ 2 of 4]-Minibatch[  11-  20, 25.00%]: CrossEntropyWithSoftmax = 2.09196197 * 2560; EvalErrorPrediction = 0.57539063 * 2560; time = 0.9368s; samplesPerSecond = 2732.8
 MPI Rank 2: Async gradient aggregation wait time: 1e-006
 MPI Rank 2: Actual gradient aggregation time: 0.108455
 MPI Rank 2: Async gradient aggregation wait time: 0.055224
 MPI Rank 2: Actual gradient aggregation time: 0.096521
-MPI Rank 2: 05/03/2016 14:47:57:  Epoch[ 2 of 4]-Minibatch[  21-  30, 37.50%]: CrossEntropyWithSoftmax = 2.07059549 * 2560; EvalClassificationError = 0.57070312 * 2560; time = 0.9245s; samplesPerSecond = 2769.0
+MPI Rank 2: 05/03/2016 14:47:57:  Epoch[ 2 of 4]-Minibatch[  21-  30, 37.50%]: CrossEntropyWithSoftmax = 2.07059549 * 2560; EvalErrorPrediction = 0.57070312 * 2560; time = 0.9245s; samplesPerSecond = 2769.0
 MPI Rank 2: Async gradient aggregation wait time: 0.040324
 MPI Rank 2: Actual gradient aggregation time: 0.043825
 MPI Rank 2: Async gradient aggregation wait time: 0.000433
 MPI Rank 2: Actual gradient aggregation time: 0.102422
-MPI Rank 2: 05/03/2016 14:47:58:  Epoch[ 2 of 4]-Minibatch[  31-  40, 50.00%]: CrossEntropyWithSoftmax = 2.03657413 * 2560; EvalClassificationError = 0.56289062 * 2560; time = 0.9115s; samplesPerSecond = 2808.6
+MPI Rank 2: 05/03/2016 14:47:58:  Epoch[ 2 of 4]-Minibatch[  31-  40, 50.00%]: CrossEntropyWithSoftmax = 2.03657413 * 2560; EvalErrorPrediction = 0.56289062 * 2560; time = 0.9115s; samplesPerSecond = 2808.6
 MPI Rank 2: Async gradient aggregation wait time: 0.015514
 MPI Rank 2: Actual gradient aggregation time: 0.086124
 MPI Rank 2: Async gradient aggregation wait time: 0.001398
 MPI Rank 2: Actual gradient aggregation time: 0.144902
-MPI Rank 2: 05/03/2016 14:47:58:  Epoch[ 2 of 4]-Minibatch[  41-  50, 62.50%]: CrossEntropyWithSoftmax = 1.97277932 * 2560; EvalClassificationError = 0.55234375 * 2560; time = 0.9341s; samplesPerSecond = 2740.5
+MPI Rank 2: 05/03/2016 14:47:58:  Epoch[ 2 of 4]-Minibatch[  41-  50, 62.50%]: CrossEntropyWithSoftmax = 1.97277932 * 2560; EvalErrorPrediction = 0.55234375 * 2560; time = 0.9341s; samplesPerSecond = 2740.5
 MPI Rank 2: Async gradient aggregation wait time: 0.038547
 MPI Rank 2: Actual gradient aggregation time: 0.088037
 MPI Rank 2: Async gradient aggregation wait time: 1e-006
 MPI Rank 2: Actual gradient aggregation time: 0.108385
-MPI Rank 2: 05/03/2016 14:47:59:  Epoch[ 2 of 4]-Minibatch[  51-  60, 75.00%]: CrossEntropyWithSoftmax = 2.07885124 * 2560; EvalClassificationError = 0.57656250 * 2560; time = 0.9483s; samplesPerSecond = 2699.5
+MPI Rank 2: 05/03/2016 14:47:59:  Epoch[ 2 of 4]-Minibatch[  51-  60, 75.00%]: CrossEntropyWithSoftmax = 2.07885124 * 2560; EvalErrorPrediction = 0.57656250 * 2560; time = 0.9483s; samplesPerSecond = 2699.5
 MPI Rank 2: Async gradient aggregation wait time: 0.05439
 MPI Rank 2: Actual gradient aggregation time: 0.093369
 MPI Rank 2: Async gradient aggregation wait time: 0.041305
 MPI Rank 2: Actual gradient aggregation time: 0.094418
-MPI Rank 2: 05/03/2016 14:48:00:  Epoch[ 2 of 4]-Minibatch[  61-  70, 87.50%]: CrossEntropyWithSoftmax = 2.02991602 * 2560; EvalClassificationError = 0.55859375 * 2560; time = 0.9202s; samplesPerSecond = 2782.1
+MPI Rank 2: 05/03/2016 14:48:00:  Epoch[ 2 of 4]-Minibatch[  61-  70, 87.50%]: CrossEntropyWithSoftmax = 2.02991602 * 2560; EvalErrorPrediction = 0.55859375 * 2560; time = 0.9202s; samplesPerSecond = 2782.1
 MPI Rank 2: Async gradient aggregation wait time: 0.044904
 MPI Rank 2: Actual gradient aggregation time: 0.078154
 MPI Rank 2: Async gradient aggregation wait time: 2e-006
 MPI Rank 2: Actual gradient aggregation time: 0.091906
-MPI Rank 2: 05/03/2016 14:48:01:  Epoch[ 2 of 4]-Minibatch[  71-  80, 100.00%]: CrossEntropyWithSoftmax = 2.18907127 * 2560; EvalClassificationError = 0.61289063 * 2560; time = 0.9169s; samplesPerSecond = 2792.1
+MPI Rank 2: 05/03/2016 14:48:01:  Epoch[ 2 of 4]-Minibatch[  71-  80, 100.00%]: CrossEntropyWithSoftmax = 2.18907127 * 2560; EvalErrorPrediction = 0.61289063 * 2560; time = 0.9169s; samplesPerSecond = 2792.1
 MPI Rank 2: Async gradient aggregation wait time: 0.061138
 MPI Rank 2: Actual gradient aggregation time: 0.021889
-MPI Rank 2: 05/03/2016 14:48:01: Finished Epoch[ 2 of 4]: [Training] CrossEntropyWithSoftmax = 2.07599170 * 20480; EvalClassificationError = 0.57314453 * 20480; totalSamplesSeen = 40960; learningRatePerSample = 0.001953125; epochTime=7.46613s
-=======
-MPI Rank 2: 08/16/2016 03:20:28: Starting minibatch loop, DataParallelSGD training (MyRank = 2, NumNodes = 3, NumGradientBits = 1), BufferedAsyncGradientAggregation is ENABLED, distributed reading is ENABLED.
-MPI Rank 2: Actual gradient aggregation time: 0.032204
-MPI Rank 2: Async gradient aggregation wait time: 0.010081
-MPI Rank 2: Actual gradient aggregation time: 0.021164
-MPI Rank 2: 08/16/2016 03:20:29:  Epoch[ 2 of 4]-Minibatch[   1-  10, 12.50%]: CrossEntropyWithSoftmax = 2.17852518 * 2304; EvalErrorPrediction = 0.60720486 * 2304; time = 0.2294s; samplesPerSecond = 10045.7
-MPI Rank 2: Async gradient aggregation wait time: 0.006745
-MPI Rank 2: Actual gradient aggregation time: 0.023171
-MPI Rank 2: Async gradient aggregation wait time: 0.013627
-MPI Rank 2: Actual gradient aggregation time: 0.020912
-MPI Rank 2: 08/16/2016 03:20:29:  Epoch[ 2 of 4]-Minibatch[  11-  20, 25.00%]: CrossEntropyWithSoftmax = 2.20195382 * 2560; EvalErrorPrediction = 0.57968750 * 2560; time = 0.2212s; samplesPerSecond = 11573.6
-MPI Rank 2: Async gradient aggregation wait time: 0.009276
-MPI Rank 2: Actual gradient aggregation time: 0.021067
-MPI Rank 2: Async gradient aggregation wait time: 0.010184
-MPI Rank 2: Actual gradient aggregation time: 0.02104
-MPI Rank 2: 08/16/2016 03:20:29:  Epoch[ 2 of 4]-Minibatch[  21-  30, 37.50%]: CrossEntropyWithSoftmax = 2.13354572 * 2560; EvalErrorPrediction = 0.57226563 * 2560; time = 0.2154s; samplesPerSecond = 11884.9
-MPI Rank 2: Async gradient aggregation wait time: 0.009262
-MPI Rank 2: Actual gradient aggregation time: 0.021326
-MPI Rank 2: Async gradient aggregation wait time: 0.006774
-MPI Rank 2: Actual gradient aggregation time: 0.021214
-MPI Rank 2: 08/16/2016 03:20:29:  Epoch[ 2 of 4]-Minibatch[  31-  40, 50.00%]: CrossEntropyWithSoftmax = 2.13570097 * 2560; EvalErrorPrediction = 0.59804687 * 2560; time = 0.2124s; samplesPerSecond = 12052.2
-MPI Rank 2: Async gradient aggregation wait time: 0.007039
-MPI Rank 2: Actual gradient aggregation time: 0.020401
-MPI Rank 2: Async gradient aggregation wait time: 0.009992
-MPI Rank 2: Actual gradient aggregation time: 0.022942
-MPI Rank 2: 08/16/2016 03:20:30:  Epoch[ 2 of 4]-Minibatch[  41-  50, 62.50%]: CrossEntropyWithSoftmax = 2.17201001 * 2560; EvalErrorPrediction = 0.59453125 * 2560; time = 0.2168s; samplesPerSecond = 11808.9
-MPI Rank 2: Async gradient aggregation wait time: 0.01098
-MPI Rank 2: Actual gradient aggregation time: 0.022232
-MPI Rank 2: Async gradient aggregation wait time: 0.007239
-MPI Rank 2: Actual gradient aggregation time: 0.024066
-MPI Rank 2: 08/16/2016 03:20:30:  Epoch[ 2 of 4]-Minibatch[  51-  60, 75.00%]: CrossEntropyWithSoftmax = 2.04702260 * 2560; EvalErrorPrediction = 0.56406250 * 2560; time = 0.2153s; samplesPerSecond = 11890.2
-MPI Rank 2: Async gradient aggregation wait time: 0.008838
-MPI Rank 2: Actual gradient aggregation time: 0.02123
-MPI Rank 2: Async gradient aggregation wait time: 0.008702
-MPI Rank 2: Actual gradient aggregation time: 0.024328
-MPI Rank 2: 08/16/2016 03:20:30:  Epoch[ 2 of 4]-Minibatch[  61-  70, 87.50%]: CrossEntropyWithSoftmax = 2.11116165 * 2560; EvalErrorPrediction = 0.62031250 * 2560; time = 0.2134s; samplesPerSecond = 11993.8
-MPI Rank 2: Async gradient aggregation wait time: 0.00939
-MPI Rank 2: Actual gradient aggregation time: 0.023906
-MPI Rank 2: Async gradient aggregation wait time: 0.012129
-MPI Rank 2: Actual gradient aggregation time: 0.021258
-MPI Rank 2: 08/16/2016 03:20:30:  Epoch[ 2 of 4]-Minibatch[  71-  80, 100.00%]: CrossEntropyWithSoftmax = 2.06023983 * 2560; EvalErrorPrediction = 0.58437500 * 2560; time = 0.2139s; samplesPerSecond = 11968.1
-MPI Rank 2: Async gradient aggregation wait time: 0.02126
-MPI Rank 2: Actual gradient aggregation time: 0.022965
-MPI Rank 2: 08/16/2016 03:20:30: Finished Epoch[ 2 of 4]: [Training] CrossEntropyWithSoftmax = 2.13051935 * 20480; EvalErrorPrediction = 0.58984375 * 20480; totalSamplesSeen = 40960; learningRatePerSample = 0.001953125; epochTime=1.7907s
->>>>>>> 8493f118
-MPI Rank 2: 
-MPI Rank 2: 08/16/2016 03:20:30: Starting Epoch 3: learning rate per sample = 0.000098  effective momentum = 0.656119  momentum as time constant = 2429.9 samples
+MPI Rank 2: 05/03/2016 14:48:01: Finished Epoch[ 2 of 4]: [Training] CrossEntropyWithSoftmax = 2.07599170 * 20480; EvalErrorPrediction = 0.57314453 * 20480; totalSamplesSeen = 40960; learningRatePerSample = 0.001953125; epochTime=7.46613s
+MPI Rank 2: 
+MPI Rank 2: 05/03/2016 14:48:01: Starting Epoch 3: learning rate per sample = 0.000098  effective momentum = 0.656119  momentum as time constant = 2429.9 samples
 MPI Rank 2: minibatchiterator: epoch 2: frames [40960..61440] (first utterance at frame 40960), data subset 2 of 3, with 1 datapasses
 MPI Rank 2: 
-<<<<<<< HEAD
 MPI Rank 2: 05/03/2016 14:48:01: Starting minibatch loop, DataParallelSGD training (MyRank = 2, NumNodes = 3, NumGradientBits = 1), BufferedAsyncGradientAggregation is ENABLED, distributed reading is ENABLED.
 MPI Rank 2: Async gradient aggregation wait time: 0.243362
 MPI Rank 2: Actual gradient aggregation time: 0.404255
 MPI Rank 2: Async gradient aggregation wait time: 0.090539
 MPI Rank 2: Actual gradient aggregation time: 0.302721
-MPI Rank 2: 05/03/2016 14:48:04:  Epoch[ 3 of 4]-Minibatch[   1-  10, 50.00%]: CrossEntropyWithSoftmax = 2.04504148 * 9216; EvalClassificationError = 0.55772569 * 9216; time = 3.0536s; samplesPerSecond = 3018.1
+MPI Rank 2: 05/03/2016 14:48:04:  Epoch[ 3 of 4]-Minibatch[   1-  10, 50.00%]: CrossEntropyWithSoftmax = 2.04504148 * 9216; EvalErrorPrediction = 0.55772569 * 9216; time = 3.0536s; samplesPerSecond = 3018.1
 MPI Rank 2: Async gradient aggregation wait time: 0.17987
 MPI Rank 2: Actual gradient aggregation time: 0.169592
 MPI Rank 2: Async gradient aggregation wait time: 0.08658
 MPI Rank 2: Actual gradient aggregation time: 0.325824
-MPI Rank 2: 05/03/2016 14:48:08:  Epoch[ 3 of 4]-Minibatch[  11-  20, 100.00%]: CrossEntropyWithSoftmax = 2.02126122 * 10240; EvalClassificationError = 0.56220703 * 10240; time = 3.2583s; samplesPerSecond = 3142.8
-MPI Rank 2: 05/03/2016 14:48:08: Finished Epoch[ 3 of 4]: [Training] CrossEntropyWithSoftmax = 2.02870336 * 20480; EvalClassificationError = 0.55952148 * 20480; totalSamplesSeen = 61440; learningRatePerSample = 9.7656251e-005; epochTime=6.56755s
-=======
-MPI Rank 2: 08/16/2016 03:20:30: Starting minibatch loop, DataParallelSGD training (MyRank = 2, NumNodes = 3, NumGradientBits = 1), BufferedAsyncGradientAggregation is ENABLED, distributed reading is ENABLED.
-MPI Rank 2: Async gradient aggregation wait time: 0.019786
-MPI Rank 2: Actual gradient aggregation time: 0.040852
-MPI Rank 2: Async gradient aggregation wait time: 0.024007
-MPI Rank 2: Actual gradient aggregation time: 0.04185
-MPI Rank 2: 08/16/2016 03:20:31:  Epoch[ 3 of 4]-Minibatch[   1-  10, 50.00%]: CrossEntropyWithSoftmax = 2.18543157 * 9216; EvalErrorPrediction = 0.57552083 * 9216; time = 0.4981s; samplesPerSecond = 18500.5
-MPI Rank 2: Async gradient aggregation wait time: 0.009704
-MPI Rank 2: Actual gradient aggregation time: 0.049422
-MPI Rank 2: Async gradient aggregation wait time: 0.01949
-MPI Rank 2: Actual gradient aggregation time: 0.043551
-MPI Rank 2: 08/16/2016 03:20:31:  Epoch[ 3 of 4]-Minibatch[  11-  20, 100.00%]: CrossEntropyWithSoftmax = 2.09876585 * 10240; EvalErrorPrediction = 0.57324219 * 10240; time = 0.4827s; samplesPerSecond = 21215.3
-MPI Rank 2: 08/16/2016 03:20:31: Finished Epoch[ 3 of 4]: [Training] CrossEntropyWithSoftmax = 2.13466219 * 20480; EvalErrorPrediction = 0.57324219 * 20480; totalSamplesSeen = 61440; learningRatePerSample = 9.7656251e-005; epochTime=1.06353s
->>>>>>> 8493f118
-MPI Rank 2: 
-MPI Rank 2: 08/16/2016 03:20:32: Starting Epoch 4: learning rate per sample = 0.000098  effective momentum = 0.656119  momentum as time constant = 2429.9 samples
+MPI Rank 2: 05/03/2016 14:48:08:  Epoch[ 3 of 4]-Minibatch[  11-  20, 100.00%]: CrossEntropyWithSoftmax = 2.02126122 * 10240; EvalErrorPrediction = 0.56220703 * 10240; time = 3.2583s; samplesPerSecond = 3142.8
+MPI Rank 2: 05/03/2016 14:48:08: Finished Epoch[ 3 of 4]: [Training] CrossEntropyWithSoftmax = 2.02870336 * 20480; EvalErrorPrediction = 0.55952148 * 20480; totalSamplesSeen = 61440; learningRatePerSample = 9.7656251e-005; epochTime=6.56755s
+MPI Rank 2: 
+MPI Rank 2: 05/03/2016 14:48:08: Starting Epoch 4: learning rate per sample = 0.000098  effective momentum = 0.656119  momentum as time constant = 2429.9 samples
 MPI Rank 2: minibatchiterator: epoch 3: frames [61440..81920] (first utterance at frame 61440), data subset 2 of 3, with 1 datapasses
 MPI Rank 2: 
-<<<<<<< HEAD
 MPI Rank 2: 05/03/2016 14:48:08: Starting minibatch loop, DataParallelSGD training (MyRank = 2, NumNodes = 3, NumGradientBits = 1), BufferedAsyncGradientAggregation is ENABLED, distributed reading is ENABLED.
 MPI Rank 2: Async gradient aggregation wait time: 3e-006
 MPI Rank 2: Actual gradient aggregation time: 0.252425
 MPI Rank 2: Async gradient aggregation wait time: 0.160351
 MPI Rank 2: Actual gradient aggregation time: 0.280032
-MPI Rank 2: 05/03/2016 14:48:11:  Epoch[ 4 of 4]-Minibatch[   1-  10, 50.00%]: CrossEntropyWithSoftmax = 1.93105876 * 9216; EvalClassificationError = 0.53005642 * 9216; time = 3.0157s; samplesPerSecond = 3056.0
+MPI Rank 2: 05/03/2016 14:48:11:  Epoch[ 4 of 4]-Minibatch[   1-  10, 50.00%]: CrossEntropyWithSoftmax = 1.93105876 * 9216; EvalErrorPrediction = 0.53005642 * 9216; time = 3.0157s; samplesPerSecond = 3056.0
 MPI Rank 2: Async gradient aggregation wait time: 0.118586
 MPI Rank 2: Actual gradient aggregation time: 0.392845
 MPI Rank 2: Async gradient aggregation wait time: 0.093972
 MPI Rank 2: Actual gradient aggregation time: 0.322274
-MPI Rank 2: 05/03/2016 14:48:14:  Epoch[ 4 of 4]-Minibatch[  11-  20, 100.00%]: CrossEntropyWithSoftmax = 1.90311195 * 10240; EvalClassificationError = 0.51884766 * 10240; time = 3.3191s; samplesPerSecond = 3085.2
+MPI Rank 2: 05/03/2016 14:48:14:  Epoch[ 4 of 4]-Minibatch[  11-  20, 100.00%]: CrossEntropyWithSoftmax = 1.90311195 * 10240; EvalErrorPrediction = 0.51884766 * 10240; time = 3.3191s; samplesPerSecond = 3085.2
 MPI Rank 2: Async gradient aggregation wait time: 0.017806
-MPI Rank 2: 05/03/2016 14:48:15: Finished Epoch[ 4 of 4]: [Training] CrossEntropyWithSoftmax = 1.91606100 * 20480; EvalClassificationError = 0.52392578 * 20480; totalSamplesSeen = 81920; learningRatePerSample = 9.7656251e-005; epochTime=6.53811s
+MPI Rank 2: 05/03/2016 14:48:15: Finished Epoch[ 4 of 4]: [Training] CrossEntropyWithSoftmax = 1.91606100 * 20480; EvalErrorPrediction = 0.52392578 * 20480; totalSamplesSeen = 81920; learningRatePerSample = 9.7656251e-005; epochTime=6.53811s
 MPI Rank 2: 05/03/2016 14:48:15: CNTKCommandTrainEnd: speechTrain
-=======
-MPI Rank 2: 08/16/2016 03:20:32: Starting minibatch loop, DataParallelSGD training (MyRank = 2, NumNodes = 3, NumGradientBits = 1), BufferedAsyncGradientAggregation is ENABLED, distributed reading is ENABLED.
-MPI Rank 2: Async gradient aggregation wait time: 0.011905
-MPI Rank 2: Actual gradient aggregation time: 0.051704
-MPI Rank 2: Async gradient aggregation wait time: 0.015128
-MPI Rank 2: Actual gradient aggregation time: 0.042511
-MPI Rank 2: 08/16/2016 03:20:32:  Epoch[ 4 of 4]-Minibatch[   1-  10, 50.00%]: CrossEntropyWithSoftmax = 1.96095323 * 9216; EvalErrorPrediction = 0.53678385 * 9216; time = 0.4536s; samplesPerSecond = 20317.8
-MPI Rank 2: Async gradient aggregation wait time: 0.008759
-MPI Rank 2: Actual gradient aggregation time: 0.040201
-MPI Rank 2: Async gradient aggregation wait time: 0.004064
-MPI Rank 2: Actual gradient aggregation time: 0.056603
-MPI Rank 2: 08/16/2016 03:20:33:  Epoch[ 4 of 4]-Minibatch[  11-  20, 100.00%]: CrossEntropyWithSoftmax = 1.93674809 * 10240; EvalErrorPrediction = 0.52773437 * 10240; time = 0.4907s; samplesPerSecond = 20867.3
-MPI Rank 2: Async gradient aggregation wait time: 0.02231
-MPI Rank 2: 08/16/2016 03:20:33: Finished Epoch[ 4 of 4]: [Training] CrossEntropyWithSoftmax = 1.94894630 * 20480; EvalErrorPrediction = 0.53217773 * 20480; totalSamplesSeen = 81920; learningRatePerSample = 9.7656251e-005; epochTime=1.01433s
-MPI Rank 2: 08/16/2016 03:20:33: CNTKCommandTrainEnd: speechTrain
->>>>>>> 8493f118
-MPI Rank 2: 
-MPI Rank 2: 08/16/2016 03:20:33: Action "train" complete.
-MPI Rank 2: 
-MPI Rank 2: 08/16/2016 03:20:33: __COMPLETED__
-MPI Rank 2: ~MPIWrapper+MPI Rank 2: 
+MPI Rank 2: 05/03/2016 14:48:15: Action "train" complete.
+MPI Rank 2: 
+MPI Rank 2: 05/03/2016 14:48:15: __COMPLETED__