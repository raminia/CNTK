--- conflicted
+++ resolved
@@ -5,12 +5,8 @@
 //
 #include "stdafx.h"
 #include <crtdefs.h>
-<<<<<<< HEAD
-#include "..\..\..\Math\Math\CPUSparseMatrix.h"
 
-=======
 #include "../../../Math/Math/CPUSparseMatrix.h"
->>>>>>> 1635e7b8
 
 using namespace Microsoft::MSR::CNTK;
 
@@ -25,11 +21,7 @@
 				typedef CPUDoubleSparseMatrix SparseMatrix;
 				typedef CPUDoubleMatrix DenseMatrix;
 
-<<<<<<< HEAD
 				BOOST_AUTO_TEST_SUITE(CPUMatrixSuite)
-=======
-				BOOST_AUTO_TEST_SUITE(CpuMatrixSuite)
->>>>>>> 1635e7b8
 
 				BOOST_AUTO_TEST_CASE(CPUSparseMatrixColumnSlice)
 				{
