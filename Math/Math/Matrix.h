//
// <copyright file="Matrix.h" company="Microsoft">
//     Copyright (c) Microsoft Corporation.  All rights reserved.
// </copyright>
//

// TODO:
//  - remove empty-matrix checks: if an op is well-defined with empty matrices, then do it
//  - Resize() must be cheap if it does nothing  (I already did that for CPU, still to be done for GPU)
//  - an overload for Resize() to match another matrix
//  - need a way to grow a minibatch matrix without destroying its content, something like PushColumns()
#pragma once

#ifdef    _WIN32
#ifdef MATH_EXPORTS
#define MATH_API __declspec(dllexport)
#else
#define MATH_API __declspec(dllimport)
#endif
#else    // no DLLs on Linux
#define    MATH_API 
#endif

#include "Basics.h"
#include "File.h"
#include "CommonMatrix.h"
#include <limits.h>
#include <memory>   // for shared_ptr

// This class is exported from the Math.dll
namespace Microsoft { namespace MSR { namespace CNTK {


    enum CurrentDataLocation
    {
        NONE, CPU, GPU, BOTH
    };

    enum MatrixType
    { 
       UNDETERMINED, DENSE, SPARSE
    };

    // TODO: create an <ElemType>-agnostic base class, then move generic functions such as getting dims, resizing, and getting/setting as scalars
    class MATH_API MatrixBase
    {
    protected:
        //virtual ~MatrixBase() { };
        // TODO: currently this causes link errors when building DLLs
    };

    // avoid pulling in these header files for consumers of this class
    template<class ElemType> class GPUMatrix;
    template<class ElemType> class CPUMatrix;
    template<class ElemType> class GPUSparseMatrix;
    template<class ElemType> class CPUSparseMatrix;
    template<class ElemType> class DeviceBoundNumber;

    //To compy with BLAS libraries matrices are stored in ColMajor. However, by default C/C++/C# use RowMajor
    //convertion is need when passing data between Matrix and C++ matrices
    //For the best performance compile CNTKMath project with NO_SYNC preprocessor directive
    //!!!WARNING!!! This class is NOT THREAD SAFE. Test and add necessary modifications if using in multi-threaded environment    
    template<class ElemType>
    class MATH_API Matrix : public MatrixBase
    {
    private:
        mutable BaseMatrix<ElemType> *m_baseMatrix;
        mutable GPUMatrix<ElemType> *m_GPUMatrix;
        mutable CPUMatrix<ElemType> *m_CPUMatrix;
        mutable GPUSparseMatrix<ElemType> *m_GPUSparseMatrix;
        mutable CPUSparseMatrix<ElemType> *m_CPUSparseMatrix;
        mutable MatrixType m_matrixType;
        mutable CurrentDataLocation m_currentDataLocation; //Indicates which matrix is current        
        mutable DEVICEID_TYPE m_preferredDeviceId;

        mutable size_t m_numTimesDeviceChanged;
        mutable size_t m_numTimesMatrixTypeChanged;
        mutable int m_devicesTransferedTo[2];       // TODO: what is this for? Seems only diagnostics
            
        //Moves matrix from device id_from to device with id_to. This method doesn't change preferred device Id
        void _transferFromDeviceToDevice(int id_from, int id_to, bool ismoved=true,bool emptyTransfer=false) const; 
        //Moves matrix from current device to device with id_to. This method doesn't change preferred device Id
        void _transferToDevice(int id_to, bool ismoved=true, bool emptyTransfer=false) const; 
        static void DecideAndMoveToRightDevice(const Matrix<ElemType>& a, const Matrix<ElemType>& b);
        static void DecideAndMoveToRightDevice(const Matrix<ElemType>& a, const Matrix<ElemType>& b, const Matrix<ElemType>& c);
        static void CopyElementsFromDenseToSparse(CPUMatrix<ElemType>& from, CPUSparseMatrix<ElemType>& dest);

    public:
        //Constructors, destructors and other static matrix builders
        //Each constructor can take deviceId as parameter.
        //If deviceId<0 then the matrix will be based in RAM (CPUMatrix)
        //Elseif deviceId>=0 and <AUTOPLACEMATRIX, then the matrix will be based on GPU with specified deviceId
        //Else (default) if deviceId=AUTOPLACEMATRIX, the class will try to place itself on the best GPU, if fails it will go to CPU
        //The default behaiviour should be deviceId=AUTOPLACEMATRIX        
        Matrix(DEVICEID_TYPE deviceId=AUTOPLACEMATRIX); 
        Matrix(BaseMatrix<ElemType>* baseMatrix, ElemType *pArray, DEVICEID_TYPE deviceId); // constructor for setting Matrix from a base matrix (externally managed butter pArray)
        Matrix(FILE* f, const char * matrixName, DEVICEID_TYPE deviceId=AUTOPLACEMATRIX, const MatrixType matrixType = DENSE); //matrixName is used to verify that correct matrix is read.
        Matrix(const size_t numRows, const size_t numCols, DEVICEID_TYPE deviceId = AUTOPLACEMATRIX, const MatrixType matrixType = DENSE, const MatrixFormat matrixFormat = matrixFormatDense);
        Matrix(const size_t numRows, const size_t numCols, ElemType *pArray, const size_t matrixFlags=matrixFlagNormal, DEVICEID_TYPE deviceId=AUTOPLACEMATRIX, const size_t nnz=0);
        Matrix(const Matrix<ElemType>& deepCopyFrom, DEVICEID_TYPE deviceId=AUTOPLACEMATRIX);  //copy constructor, deep copy
        Matrix<ElemType>& operator=(const Matrix<ElemType>& deepCopyFrom);  //assignment operator, deep copy
        Matrix(Matrix<ElemType>&& moveFrom);  //move constructor, shallow copy
        Matrix<ElemType>& operator=(Matrix<ElemType>&& moveFrom);  //move coment operator, shallow copy

        static Matrix<ElemType> Ones(const size_t rows, const size_t cols, DEVICEID_TYPE deviceId=AUTOPLACEMATRIX);
        static Matrix<ElemType> Zeros(const size_t rows, const size_t cols, DEVICEID_TYPE deviceId=AUTOPLACEMATRIX);
        static Matrix<ElemType> Eye(const size_t rows, DEVICEID_TYPE deviceId=AUTOPLACEMATRIX);

#define USE_TIME_BASED_SEED ULONG_MAX
        static Matrix<ElemType> RandomUniform(const size_t rows, const size_t cols, const ElemType low, const ElemType high, unsigned long seed = USE_TIME_BASED_SEED, DEVICEID_TYPE deviceId = AUTOPLACEMATRIX);
        static Matrix<ElemType> RandomGaussian(const size_t rows, const size_t cols, const ElemType mean, const ElemType sigma, unsigned long seed=USE_TIME_BASED_SEED, DEVICEID_TYPE deviceId=AUTOPLACEMATRIX);

        static void SetDevice(DEVICEID_TYPE deviceId);

        void Clear();
        ~Matrix();

    private:
        Matrix(const MatrixFlags matrixFlags, const MatrixType matrixType, const MatrixFormat matrixFormat, DEVICEID_TYPE deviceID); //only used internally to initialize a blank matrix
        Matrix(const MatrixFlags matrixFlags, const MatrixType matrixType, DEVICEID_TYPE deviceID); //only used internally to initialize a blank matrix
        Matrix(const MatrixFlags matrixFlags, DEVICEID_TYPE deviceID); //only used internally to initialize a blank matrix
        void Init(DEVICEID_TYPE deviceID); //only used internally to initialize a blank matrix
        void SetDataLocation(CurrentDataLocation location, MatrixType type=UNDETERMINED) const;

    public:
        MatrixType GetMatrixType() const { return m_matrixType; }
        MatrixFormat GetFormat() const { return m_baseMatrix->GetFormat(); }
        bool OwnBuffer() const { return m_baseMatrix->OwnBuffer(); }
        int GetDeviceId() const; //-1 if CPU, otherwise GPU CUDA device id
        DEVICEID_TYPE GetPreferredDeviceId() const { return m_preferredDeviceId; }; //-1 if CPU, otherwise GPU CUDA device id
        void SetPreferredDeviceId(DEVICEID_TYPE preferredDeviceId) { m_preferredDeviceId = preferredDeviceId; }
        //Moves matrix from device id_from to device with id_to. 
        //If emptyTransfer=true, then no data is ever moved, just corresponding GPU/CPU matrices are deleted and then created using empty constructor
        void TransferFromDeviceToDevice(int id_from, int id_to, bool ismoved = false,/*if false then keep source and set location to BOTH*/ bool emptyTransfer = false, bool updatePreferredDevice = true) const;
        //Same as TransferFromDeviceToDevice() but moves only if it is currently not on the target device
        void TransferToDeviceIfNotThere(int id_to, bool ismoved = false, bool emptyTransfer = false, bool updatePreferredDevice = true) const;
        void TransferToDeviceIfNotThereAndNotAutoPlace(int id_to, bool ismoved = false, bool emptyTransfer = false, bool updatePreferredDevice = true) const;
        CurrentDataLocation GetCurrentMatrixLocation() const { return m_currentDataLocation; };
        void SwitchToMatrixType(MatrixType newMatrixType, MatrixFormat newMatrixFormat, bool keepValues); //sets matrix type between dense and sparse
        size_t GetNumRows() const;
        size_t GetNumCols() const;
        size_t GetNumElements() const;
        bool HasNoElements() const { return GetNumElements() == 0; }
        wchar_t* GetMatrixName() const;
        void SetMatrixName(const wchar_t* s);
        bool IsEmpty() const;  
        size_t BufferSize() const;
        ElemType* BufferPointer() const;
        size_t NzCount() const;

        ElemType* CopyToArray() const; //allocated by the callee but need to be deleted by the caller
        size_t CopyToArray(ElemType*& arrayCopyTo, size_t& currentArraySize) const;  //allocated by the callee but need to be deleted by the caller
        // colStride specifies leading dimension of dst.
        // REVIEW alexeyk: GPU version copies from device to host only, implement all versions (device <-> host).
        void CopySection(size_t numRows, size_t numCols, ElemType* dst, size_t colStride) const; 

        Matrix<ElemType> ColumnSlice(size_t startColumn, size_t numCols) const;

        // difference between AssignColumnSlice and SetColumnSlice 
        // AssignColumnSlice :      this(:, startColumn:startColumn+numCols-1) = fromMatrix(:, startColumn: startColumn+numCols-1) 
        // SetColumnSlice    :      this(:, startColumn:startColumn+numCols-1) = fromMatrix(:, 0: startColumn+numCols-1) 
        // AssignColumnSlice do not transfer data, it uses external data
        // SetColumnSlice    copies data 

        Matrix<ElemType>& AssignColumnSlice(const Matrix<ElemType>& fromMatrix, size_t startColumn, size_t numCols);
        Matrix<ElemType>& SetColumnSlice(const Matrix<ElemType>& fromMatrix, size_t startColumn, size_t numCols);

        void CopyColumnsStrided(const Matrix<ElemType>& fromMatrix, size_t numCols, size_t srcNumColsStride, size_t destNumColsStride);

        Matrix<ElemType> Diagonal() const;
        Matrix<ElemType> AssignDiagonalValuesTo(Matrix<ElemType>& diag) const;
        void ShiftBy(int numShift);

        // TODO: all these scalars should be passed as doubles and cast down inside
        void NormalGrad(Matrix<ElemType>& gradients, Matrix<ElemType>& functionValues, const ElemType learnRatePerSample, const ElemType momentum);
        ElemType Adagrad(Matrix<ElemType>& gradients, const bool needAveMultiplier);
        void FSAdagrad(size_t mbSize, Matrix<ElemType>& gradients, Matrix<ElemType>& functionValues, const ElemType learnRatePerSample, const ElemType momentum);
        ElemType RmsProp(Matrix<ElemType>& gradients, ElemType RMS_GAMMA, ElemType RMS_WGT_INC, ElemType RMS_WGT_MAX, ElemType RMS_WGT_DEC, ElemType RMS_WGT_MIN, const bool needAveMultiplier);
       
        void Resize(const size_t numRows, const size_t numCols, const size_t numNZElemToReserve = 10000, bool growOnly = true);  //by default we only reallocate if need to grow        
        void VerifySize(size_t rows, size_t cols)
        {
<<<<<<< HEAD
            m_baseMatrix->VerifySize(rows, cols);
=======
            if (rows != GetNumRows() || cols != GetNumCols())
                LogicError("VerifySize: Expected a matrix of size %d x %d, but got %d x %d.", (int)rows, (int)cols, (int)GetNumRows(), (int)GetNumCols());
>>>>>>> 89ced55a
        }
        Matrix<ElemType> AsReference() { return ColumnSlice(0, GetNumCols()); } // get a reference (e.g. this is not resizable but can be reshaped)
        void Reshape(const size_t numRows, const size_t numCols);               // note: reshapes in place. To get a reshaped reference, use Reshaped()
        Matrix<ElemType> Reshaped(const size_t numRows, const size_t numCols)   // get a reshaped reference
        {
            Matrix<ElemType> result = AsReference();
            result.Reshape(numRows, numCols);
            return result;
        }

        // update number of columns
        // TODO: a future version may want to enforce retaining the content, to allow dynamically growing layouts column by column (when size is not known upfront)
        void ResizeColumns(const size_t numCols) { Resize(GetNumRows(), numCols); }

        // similarl to the repmat operation in matlab or octave
        static Matrix<ElemType> RepMat(const Matrix<ElemType>& frmMat, const size_t rows, const size_t cols);
        size_t GetAllocatedSize() const;
        void Reset(); // reset for sparse matrix

        const ElemType operator() (const size_t row, const size_t col) const;
        ElemType& operator() (const size_t row, const size_t col);
        ElemType Get00Element() const;

        void SetValue(const ElemType v);
        void SetValue(const DeviceBoundNumber<ElemType>& db_number);
        void SetValue(const Matrix<ElemType>& deepCopyFrom, const MatrixFormat format=matrixFormatSparseCSR);
        void SetValue(const size_t numRows, const size_t numCols, int deviceId, ElemType *pArray, const size_t matrixFlags = matrixFlagNormal);
        void SetValue(const size_t rIdx, const size_t cIdx, ElemType val);  // set matrix sparsely
        static ElemType MakeNan(size_t payload);
        void Invalidate() { SetValue(MakeNan(__LINE__)); }
        void SetMatrixFromCSCFormat(const CPUSPARSE_INDEX_TYPE *h_CSCCol, const CPUSPARSE_INDEX_TYPE *h_Row, const ElemType *h_Val,
            const size_t nz, const size_t numRows, const size_t numCols);

        void MaskColumnsValue(const Matrix<char>& columnsMask, ElemType val);

        void SetColumn(const ElemType* colPointer, size_t colInd);
        void SetColumn(const ElemType val, size_t colInd);
        void SetColumn(const Matrix<ElemType>& valMat, size_t colInd);

        void SetDiagonalValue(const ElemType v);
        void SetDiagonalValue(const Matrix<ElemType>& vector);
        void SetUniformRandomValue(const ElemType low, const ElemType high, unsigned long seed=USE_TIME_BASED_SEED);
        void SetGaussianRandomValue(const ElemType mean, const ElemType sigma, unsigned long seed=USE_TIME_BASED_SEED);
        void SetUniformRandomMask(const ElemType maskRate, const ElemType scaleValue, unsigned long seed=USE_TIME_BASED_SEED); 
        void AddGaussianRandomValue(const ElemType mean, const ElemType sigma, unsigned long seed=USE_TIME_BASED_SEED);
        Matrix<ElemType>& AssignNoiseContrastiveEstimation(const Matrix<ElemType>& a, const Matrix<ElemType>& b, const Matrix<ElemType>& c, const Matrix<ElemType>& bias, Matrix<ElemType>& tmp);

        Matrix<ElemType>& AssignNCEDerivative(const Matrix<ElemType>& tmp, const Matrix<ElemType>& a, const Matrix<ElemType>& b, const Matrix<ElemType>& c, size_t inputIndex);
        Matrix<ElemType>& AssignSoftmaxSum(const Matrix<ElemType>& a, const Matrix<ElemType>& softmax);
        Matrix<ElemType>& AssignNceUnnormalizedEval(const Matrix<ElemType>& a, const Matrix<ElemType>& b, const Matrix<ElemType>& c, const Matrix<ElemType>& bias);

        Matrix<ElemType> Transpose(); // This method doesn't change state of Matrix. It should be a const function
        Matrix<ElemType>& AssignTransposeOf (const Matrix<ElemType>& a);

        Matrix<ElemType>& operator+= (const ElemType alpha);
        Matrix<ElemType> operator+ (const ElemType alpha) const;
        Matrix<ElemType>& AssignSumOf(const ElemType alpha, const Matrix<ElemType>& a);

        Matrix<ElemType>& operator+= (const Matrix<ElemType>& a);
        Matrix<ElemType> operator+ (const Matrix<ElemType>& a) const;
        Matrix<ElemType>& AssignSumOf(const Matrix<ElemType>& a, const Matrix<ElemType>& b);

        Matrix<ElemType>& operator-= (const ElemType alpha);
        Matrix<ElemType> operator- (const ElemType alpha) const;
        Matrix<ElemType>& AssignDifferenceOf(const ElemType alpha, const Matrix<ElemType>& a);
        Matrix<ElemType>& AssignDifferenceOf(const Matrix<ElemType>& a, const ElemType alpha);

        Matrix<ElemType>& operator-= (const Matrix<ElemType>& a);
        Matrix<ElemType> operator- (const Matrix<ElemType>& a) const;
        Matrix<ElemType>& AssignDifferenceOf(const Matrix<ElemType>& a, const Matrix<ElemType>& b);

        Matrix<ElemType>& operator*= (const ElemType alpha);
        Matrix<ElemType> operator* (const ElemType alpha) const;
        Matrix<ElemType>& AssignProductOf(const ElemType alpha, const Matrix<ElemType>& a);

        Matrix<ElemType> operator* (const Matrix<ElemType>& a) const;
        Matrix<ElemType>& AssignProductOf (const Matrix<ElemType>& a, const bool transposeA, const Matrix<ElemType>& b, const bool transposeB); // this = a * b
        Matrix<ElemType>& Assign1x1ProductOf(const Matrix<ElemType>& a1x1, const Matrix<ElemType>& b); // this = a * b, where a is 1x1

        Matrix<ElemType>& operator/= (ElemType alpha);
        Matrix<ElemType> operator/ (ElemType alpha) const;        

        Matrix<ElemType>& operator^= (ElemType alpha); //element-wise power
        Matrix<ElemType> operator^ (ElemType alpha) const; //element-wise power
        Matrix<ElemType>& AssignElementPowerOf(const Matrix<ElemType>& a, const ElemType power);

        Matrix<ElemType>& ElementMultiplyWith (const Matrix<ElemType>& a);
        Matrix<ElemType>& AssignElementProductOf (const Matrix<ElemType>& a, const Matrix<ElemType>& b);
        Matrix<ElemType>& AddElementProductOf (const Matrix<ElemType>& a, const Matrix<ElemType>& b);

        Matrix<ElemType>& AssignElementDivisionOf (const Matrix<ElemType>& a, const Matrix<ElemType>& b);
        Matrix<ElemType>& ElementDivideBy(const Matrix<ElemType>& a);

        Matrix<ElemType>& ColumnElementMultiplyWith(const Matrix<ElemType>& a);
        Matrix<ElemType>& RowElementMultiplyWith(const Matrix<ElemType>& a);

        Matrix<ElemType>& ColumnElementDivideBy(const Matrix<ElemType>& a);
        Matrix<ElemType>& RowElementDivideBy(const Matrix<ElemType>& a);

        Matrix<ElemType>& ElementInverse ();
        Matrix<ElemType>& AssignElementInverseOf (const Matrix<ElemType>& a);

        Matrix<ElemType>& InplaceLinearRectifierDerivative();
        Matrix<ElemType>& AssignLinearRectifierDerivativeOf (const Matrix<ElemType>& a);

        Matrix<ElemType>& InplaceSigmoidDerivative();
        Matrix<ElemType>& AssignSigmoidDerivativeOf (const Matrix<ElemType>& a);

        Matrix<ElemType>& InplaceSigmoid ();
        Matrix<ElemType>& AssignSigmoidOf (const Matrix<ElemType>& a);

        Matrix<ElemType>& InplaceTanh ();
        Matrix<ElemType>& AssignTanhOf (const Matrix<ElemType>& a);

        Matrix<ElemType>& InplaceLogSoftmax (const bool isColWise);
        Matrix<ElemType>& AssignLogSoftmaxOf (const Matrix<ElemType>& a, const bool isColWise);

        Matrix<ElemType>& InplaceHardmax(const bool isColWise);
        Matrix<ElemType>& AssignHardmaxOf(const Matrix<ElemType>& a, const bool isColWise);

        //sequence training 
        Matrix<ElemType>& DropFrame(const Matrix<ElemType>& label, const Matrix<ElemType>& gamma, const ElemType & threshhold);
        Matrix<ElemType>& AssignSequenceError(const ElemType hsmoothingWeight, const Matrix<ElemType>& label, const Matrix<ElemType>& dnnoutput, const Matrix<ElemType>& gamma, ElemType alpha);
        Matrix<ElemType>& InplaceSqrt ();
        Matrix<ElemType>& AssignSqrtOf (const Matrix<ElemType>& a);

        Matrix<ElemType>& InplaceExp ();
        Matrix<ElemType>& AssignExpOf (const Matrix<ElemType>& a);

        Matrix<ElemType>& InplaceLog ();
        Matrix<ElemType>& AssignLogOf (const Matrix<ElemType>& a);

        Matrix<ElemType>& InplaceCosine ();
        Matrix<ElemType>& AssignCosineOf (const Matrix<ElemType>& a);

        Matrix<ElemType>& InplaceNegativeSine ();
        Matrix<ElemType>& AssignNegativeSineOf (const Matrix<ElemType>& a);

        Matrix<ElemType>& InplaceLog10 ();
        Matrix<ElemType>& AssignLog10Of (const Matrix<ElemType>& a);

        Matrix<ElemType>& InplaceAbs ();
        Matrix<ElemType>& AssignAbsOf (const Matrix<ElemType>& a);

        Matrix<ElemType>& InplaceTruncateBottom (const ElemType threshold);
        Matrix<ElemType>& AssignTruncateBottomOf (const Matrix<ElemType>& a, const ElemType threshold);
        Matrix<ElemType>& InplaceTruncateTop (const ElemType threshold);
        Matrix<ElemType>& AssignTruncateTopOf (const Matrix<ElemType>& a, const ElemType threshold);
        Matrix<ElemType>& InplaceTruncate (const ElemType threshold);
        Matrix<ElemType>& InplaceSoftThreshold(const ElemType threshold);
        void InplaceTranspose();

        Matrix<ElemType>& SetToZeroIfAbsLessThan (const ElemType threshold);

        DeviceBoundNumber<ElemType> Sum_AsDeviceBoundNum() const;
        ElemType SumOfAbsElements () const; //sum of all abs(elements)
        ElemType SumOfElements () const; //sum of all elements
        Matrix<ElemType>& AssignSumOfElements(const Matrix<ElemType>& a);

        ElemType LogAddSumOfElements() const;

        Matrix<ElemType>&  AssignToRowSliceValuesOf(const Matrix<ElemType>& a, const size_t startIndex, const size_t numRows);
        Matrix<ElemType>&  AssignRowSliceValuesOf(const Matrix<ElemType>& a, const size_t startIndex, const size_t numRows);
        Matrix<ElemType>&  AddToRowSliceValuesOf(const Matrix<ElemType>& a, const size_t startIndex, const size_t numRows); 
        Matrix<ElemType>&  AddWithRowSliceValuesOf(const Matrix<ElemType>& a, const size_t startIndex, const size_t numRows);
        //Matrix<ElemType>&  AssignRowStackValuesOf(const std::vector<const Matrix<ElemType>*>& inputMatrices, const size_t sliceStartCol, const size_t sliceNumCols);

        Matrix<ElemType>&  AssignRepeatOf(const Matrix<ElemType>& a, const size_t numRowRepeats, const size_t numColRepeats);
        Matrix<ElemType>&  AddToRowRepeatValuesOf(const Matrix<ElemType>& a, const size_t numRepeats);

        Matrix<ElemType>&  AssignPositiveAndShiftedNegSample(const Matrix<ElemType>& a, const size_t posNumber, const size_t negNumber, const size_t shiftNumber);
        Matrix<ElemType>&  AddFoldedPositiveAndShiftedNegSample(const Matrix<ElemType>& a, const size_t posNumber, const size_t negNumber, const size_t shiftNumber);
        
        bool IsEqualTo(const Matrix<ElemType>& a, const ElemType threshold = 1e-8) const;

        static void VectorSum(const Matrix<ElemType>& a, Matrix<ElemType>& c, const bool isColWise);

        void VectorNorm1(Matrix<ElemType>& c, const bool isColWise) const;
        Matrix<ElemType>& AssignVectorNorm1Of(Matrix<ElemType>& a, const bool isColWise);       // TODO: arg should be const

        void VectorNorm2(Matrix<ElemType>& c, const bool isColWise) const;
        Matrix<ElemType>& AssignVectorNorm2Of(Matrix<ElemType>& a, const bool isColWise);       // TODO: arg should be const

        void VectorNormInf(Matrix<ElemType>& c, const bool isColWise) const;
        Matrix<ElemType>& AssignVectorNormInfOf(Matrix<ElemType>& a, const bool isColWise);

        Matrix<ElemType>& AssignInnerProductOf(const Matrix<ElemType>& a, const Matrix<ElemType>& b, const bool isColWise);
        Matrix<ElemType>& AssignKhatriRaoProductOf(const Matrix<ElemType>& a, const Matrix<ElemType>& b);
        Matrix<ElemType>& AddColumnReshapeProductOf(const Matrix<ElemType>& a, const Matrix<ElemType>& b, const bool transposeAColumn);

        Matrix<ElemType>& AddWithScaleOf(ElemType alpha, const Matrix<ElemType>& a);    // this += alpha * a

        ElemType FrobeniusNorm() const;
        Matrix<ElemType>& AssignFrobeniusNormOf(const Matrix<ElemType>& a);

        ElemType MatrixNormInf() const;
        ElemType MatrixNorm1() const;
        ElemType MatrixNorm0() const; //number of non-zero elemets
        Matrix<ElemType>& AssignSignOf(const Matrix<ElemType>& a);
        Matrix<ElemType>& AddSignOf(const Matrix<ElemType>& a);
        void VectorMax(Matrix<ElemType>& maxIndexes, Matrix<ElemType>& maxValues, const bool isColWise) const;
        void VectorMax(Matrix<ElemType>& maxIndexes, Matrix<ElemType>& maxValues, const bool isColWise, int topK) const;
        void VectorMin(Matrix<ElemType>& minIndexes, Matrix<ElemType>& minValues, const bool isColWise) const;

        Matrix<ElemType>&  AssignNumOfDiff(const Matrix<ElemType>& a, const Matrix<ElemType>& b, bool searchInCol = false); 

        Matrix<ElemType>& AssignInnerProductOfMatrices(const Matrix<ElemType>& a, const Matrix<ElemType>& b); //this method will resize(1,1) first

        bool HasNan (const char * name) const;
        size_t CountNanInf() const;

        void Print(const char* matrixName, size_t rowStart, size_t rowEnd, size_t colStart, size_t colEnd) const;
        void Print(const char* matrixName = nullptr) const; //print whole matrix. can be expensive

        Matrix<ElemType>& AssignPackedConvolutionInput(const Matrix<ElemType>& inputSubBatch, 
                                                 const size_t inputWidth, const size_t inputHeight, const size_t inputChannels,
                                                 const size_t outputWidth, const size_t outputHeight, const size_t outputChannels,
                                                 const size_t kernelWidth, const size_t kernelHeight, const size_t horizontalSubsample, const size_t verticalSubsample, 
                                                 const bool zeroPadding = false); 
        Matrix<ElemType>& UnpackConvolutionInput(Matrix<ElemType>& inputSubBatch, 
                                                 const size_t inputWidth, const size_t inputHeight, const size_t inputChannels,
                                                 const size_t outputWidth, const size_t outputHeight, const size_t outputChannels,
                                                 const size_t kernelWidth, const size_t kernelHeight, const size_t horizontalSubsample, const size_t verticalSubsample, 
                                                 const bool zeroPadding = false) const; 
        Matrix<ElemType>& AssignMaxPoolingResult(const Matrix<ElemType>& inputBatch, const size_t channels, 
                                                 const size_t inputWidth, const size_t inputHeight,  const size_t inputSizePerSample, 
                                                 const size_t outputWidth, const size_t outputHeight, const size_t outputSizePerSample, 
                                                 const size_t windowWidth, const size_t windowHeight, const size_t horizontalSubsample, const size_t verticalSubsample);
        Matrix<ElemType>& AddMaxPoolingGradient(const Matrix<ElemType>& outputGradientBatch, const Matrix<ElemType>& inputBatch, const Matrix<ElemType>& outputBatch, 
                                                 const size_t channels, 
                                                 const size_t inputWidth, const size_t inputHeight, const size_t inputSizePerSample, 
                                                 const size_t outputWidth, const size_t outputHeight, const size_t outputSizePerSample, 
                                                 const size_t windowWidth, const size_t windowHeight, const size_t horizontalSubsample, const size_t verticalSubsample);
        Matrix<ElemType>& AssignAveragePoolingResult(const Matrix<ElemType>& inputBatch, const size_t channels, 
                                                 const size_t inputWidth, const size_t inputHeight,  const size_t inputSizePerSample, 
                                                 const size_t outputWidth, const size_t outputHeight, const size_t outputSizePerSample, 
                                                 const size_t windowWidth, const size_t windowHeight, const size_t horizontalSubsample, const size_t verticalSubsample);
        Matrix<ElemType>& AddAveragePoolingGradient(const Matrix<ElemType>& outputGradientBatch, 
                                                 const size_t channels, 
                                                 const size_t inputWidth, const size_t inputHeight, const size_t inputSizePerSample, 
                                                 const size_t outputWidth, const size_t outputHeight, const size_t outputSizePerSample, 
                                                 const size_t windowWidth, const size_t windowHeight, const size_t horizontalSubsample, const size_t verticalSubsample);
    public:
        // TODO: why are these not static? And why are they here?
        ElemType Exp10(ElemType num); 
        ElemType Mod(ElemType x , ElemType y);
        ElemType LogAdd(ElemType x, ElemType y);

    public:
        static DEVICEID_TYPE GetBestGPUDeviceId();

        //static BLAS functions

        // singular value decomposition of A as A = U*SIGMA*VT
        static void SVD(const Matrix<ElemType>& A, Matrix<ElemType>& SIGMA, Matrix<ElemType>& U, Matrix<ElemType>& VT, Matrix<ElemType>& W);

        static void MultiplyAndWeightedAdd(ElemType alpha, const Matrix<ElemType>& a, const bool transposeA, const Matrix<ElemType>& b, const bool transposeB, ElemType beta, Matrix<ElemType>& c); // SGEMM
        static void MultiplyAndAdd(const Matrix<ElemType>& a, const bool transposeA, const Matrix<ElemType>& b, const bool transposeB, Matrix<ElemType>& c);
        static void Multiply(const Matrix<ElemType>& a, const bool transposeA, const Matrix<ElemType>& b, const bool transposeB, Matrix<ElemType>& c);
        static void Multiply(const Matrix<ElemType>& a, const Matrix<ElemType>& b, Matrix<ElemType>& c);
        static void Multiply1x1AndWeightedAdd(ElemType alpha, const Matrix<ElemType>& a, const Matrix<ElemType>& b, ElemType beta, Matrix<ElemType>& c);
        static void ConvolveAndWeightedAdd(ElemType alpha, const Matrix<ElemType>& a, const bool transposeA, const Matrix<ElemType>& b, const bool transposeB, ElemType beta, Matrix<ElemType>& c, int numChannels, size_t horizontalSubsample, bool padding, bool channelwise);

        static void ScaleAndAdd(ElemType alpha, const Matrix<ElemType>& a, Matrix<ElemType>& c);
        static void ScaleAndAdd(ElemType alpha, const Matrix<ElemType>& a, ElemType beta, Matrix<ElemType>& c);
        static void AddScaledDifference(const ElemType alpha, const Matrix<ElemType>& a, const Matrix<ElemType>& b, Matrix<ElemType>& c);
        static void AssignScaledDifference(const ElemType alpha, const Matrix<ElemType>& a, const Matrix<ElemType>& b, Matrix<ElemType>& c);
        static void AddScaledDifference(const Matrix<ElemType>& alpha, const Matrix<ElemType>& a, const Matrix<ElemType>& b, Matrix<ElemType>& c);  // c += alpha * (a - b)
        static void AssignScaledDifference(const Matrix<ElemType>& alpha, const Matrix<ElemType>& a, const Matrix<ElemType>& b, Matrix<ElemType>& c);

        static void AddElementToElement(const Matrix<ElemType>& a, const size_t ai, const size_t aj, Matrix<ElemType>& c, const size_t ci, const size_t cj); 
        //static void AddLogElementToElement(const Matrix<ElemType>& a, const size_t ai, const size_t aj, Matrix<ElemType>& c, const size_t ci, const size_t cj); 
        static void AssignElementToElement(const Matrix<ElemType>& a, const size_t ai, const size_t aj, Matrix<ElemType>& c, const size_t ci, const size_t cj); 
        static void MinusOneAt(Matrix<ElemType>& c, const size_t position);

        static void Scale(ElemType alpha, Matrix<ElemType>& a);
        static void Scale(const Matrix<ElemType>& alpha, Matrix<ElemType>& a); //In this case Matrix alpha must be 1x1
        static void Scale(ElemType alpha, const Matrix<ElemType>& a, Matrix<ElemType>& c);
        static void InnerProduct (const Matrix<ElemType>& a, const Matrix<ElemType>& b, Matrix<ElemType>& c, const bool isColWise);
        static ElemType InnerProductOfMatrices(const Matrix<ElemType>& a, const Matrix<ElemType>& b);
        static void ElementWisePower (ElemType alpha, const Matrix<ElemType>& a, Matrix<ElemType>& c);

        static bool AreEqual(const Matrix<ElemType>& a, const Matrix<ElemType>& b, const ElemType threshold = 1e-8);
        static bool HasElement(const Matrix<ElemType>& a, const ElemType value = 0.0);

        static void TensorShuffleScaleAndAdd(ElemType keepWeight, const Matrix<ElemType>& a, size_t D, size_t S, size_t M, size_t K, size_t T, ElemType scaleFactor, const Matrix<ElemType>& b, Matrix<ElemType>& c);
    public:
        void Read(File& stream);
        void Write(File& stream) const;

        Matrix<ElemType>& Shift(const Matrix<ElemType>& a, int shift);

        Matrix<ElemType>& AssignElementProductOfWithShiftNeg(const Matrix<ElemType>& a, const Matrix<ElemType>& b, size_t shift, size_t negnumber);
        Matrix<ElemType>& AssignInnerProductOfWithShiftNeg(const Matrix<ElemType>& a, const Matrix<ElemType>& b, const bool isColWise, size_t shift, size_t negnumber);
        static void InnerProductWithShiftNeg(const Matrix<ElemType>& a, const Matrix<ElemType>& b, Matrix<ElemType>& c, const bool isColWise, size_t shift, size_t negnumber);
        Matrix<ElemType>& GetARowByIndex(const Matrix<ElemType>& a, size_t index);
        static void ConductRowElementMultiplyWithShift(const Matrix<ElemType>& a, const Matrix<ElemType>& b, Matrix<ElemType>& c, size_t shift, bool bFirstmatrixfixed);
        Matrix<ElemType>& AssignElementProductOfWithShift(const Matrix<ElemType>& a, const Matrix<ElemType>& b, size_t shift);

    public:
        static void RCRFBackwardCompute(const Matrix<ElemType>& alpha, Matrix<ElemType>& beta,
            Matrix<ElemType>& functionValues, const Matrix<ElemType>& lbls,
            const Matrix<ElemType>& pos_scores, const Matrix<ElemType>& pair_scores, const int shift);

        static void RCRFTransGrdCompute(const Matrix<ElemType>& lbls,
            const Matrix<ElemType>&   alpha,
            const Matrix<ElemType>& beta,
            const Matrix<ElemType>& pair_scores,
            Matrix<ElemType>& grd,
            const int startLbl, /// the time 0 start symbol in the output layer
            const int shift);

        template<typename T>
        friend class MatrixQuantizer;

        template<typename T>
        friend class QuantizedMatrix;

        template<typename T>
        friend class Matrix;
    };

    // overload I/O operators
    template<class ElemType>
    File& operator>>(File& stream, Matrix<ElemType>& M) { M.Read(stream); return stream; }
    template<class ElemType>
    File& operator<<(File& stream, const Matrix<ElemType>& M) { M.Write(stream); return stream; }

    typedef Matrix<float> SingleMatrix;
    typedef Matrix<double> DoubleMatrix;
}}}
<|MERGE_RESOLUTION|>--- conflicted
+++ resolved
@@ -1,519 +1,514 @@
-//
-// <copyright file="Matrix.h" company="Microsoft">
-//     Copyright (c) Microsoft Corporation.  All rights reserved.
-// </copyright>
-//
-
-// TODO:
-//  - remove empty-matrix checks: if an op is well-defined with empty matrices, then do it
-//  - Resize() must be cheap if it does nothing  (I already did that for CPU, still to be done for GPU)
-//  - an overload for Resize() to match another matrix
-//  - need a way to grow a minibatch matrix without destroying its content, something like PushColumns()
-#pragma once
-
-#ifdef    _WIN32
-#ifdef MATH_EXPORTS
-#define MATH_API __declspec(dllexport)
-#else
-#define MATH_API __declspec(dllimport)
-#endif
-#else    // no DLLs on Linux
-#define    MATH_API 
-#endif
-
-#include "Basics.h"
-#include "File.h"
-#include "CommonMatrix.h"
-#include <limits.h>
-#include <memory>   // for shared_ptr
-
-// This class is exported from the Math.dll
-namespace Microsoft { namespace MSR { namespace CNTK {
-
-
-    enum CurrentDataLocation
-    {
-        NONE, CPU, GPU, BOTH
-    };
-
-    enum MatrixType
-    { 
-       UNDETERMINED, DENSE, SPARSE
-    };
-
-    // TODO: create an <ElemType>-agnostic base class, then move generic functions such as getting dims, resizing, and getting/setting as scalars
-    class MATH_API MatrixBase
-    {
-    protected:
-        //virtual ~MatrixBase() { };
-        // TODO: currently this causes link errors when building DLLs
-    };
-
-    // avoid pulling in these header files for consumers of this class
-    template<class ElemType> class GPUMatrix;
-    template<class ElemType> class CPUMatrix;
-    template<class ElemType> class GPUSparseMatrix;
-    template<class ElemType> class CPUSparseMatrix;
-    template<class ElemType> class DeviceBoundNumber;
-
-    //To compy with BLAS libraries matrices are stored in ColMajor. However, by default C/C++/C# use RowMajor
-    //convertion is need when passing data between Matrix and C++ matrices
-    //For the best performance compile CNTKMath project with NO_SYNC preprocessor directive
-    //!!!WARNING!!! This class is NOT THREAD SAFE. Test and add necessary modifications if using in multi-threaded environment    
-    template<class ElemType>
-    class MATH_API Matrix : public MatrixBase
-    {
-    private:
-        mutable BaseMatrix<ElemType> *m_baseMatrix;
-        mutable GPUMatrix<ElemType> *m_GPUMatrix;
-        mutable CPUMatrix<ElemType> *m_CPUMatrix;
-        mutable GPUSparseMatrix<ElemType> *m_GPUSparseMatrix;
-        mutable CPUSparseMatrix<ElemType> *m_CPUSparseMatrix;
-        mutable MatrixType m_matrixType;
-        mutable CurrentDataLocation m_currentDataLocation; //Indicates which matrix is current        
-        mutable DEVICEID_TYPE m_preferredDeviceId;
-
-        mutable size_t m_numTimesDeviceChanged;
-        mutable size_t m_numTimesMatrixTypeChanged;
-        mutable int m_devicesTransferedTo[2];       // TODO: what is this for? Seems only diagnostics
-            
-        //Moves matrix from device id_from to device with id_to. This method doesn't change preferred device Id
-        void _transferFromDeviceToDevice(int id_from, int id_to, bool ismoved=true,bool emptyTransfer=false) const; 
-        //Moves matrix from current device to device with id_to. This method doesn't change preferred device Id
-        void _transferToDevice(int id_to, bool ismoved=true, bool emptyTransfer=false) const; 
-        static void DecideAndMoveToRightDevice(const Matrix<ElemType>& a, const Matrix<ElemType>& b);
-        static void DecideAndMoveToRightDevice(const Matrix<ElemType>& a, const Matrix<ElemType>& b, const Matrix<ElemType>& c);
-        static void CopyElementsFromDenseToSparse(CPUMatrix<ElemType>& from, CPUSparseMatrix<ElemType>& dest);
-
-    public:
-        //Constructors, destructors and other static matrix builders
-        //Each constructor can take deviceId as parameter.
-        //If deviceId<0 then the matrix will be based in RAM (CPUMatrix)
-        //Elseif deviceId>=0 and <AUTOPLACEMATRIX, then the matrix will be based on GPU with specified deviceId
-        //Else (default) if deviceId=AUTOPLACEMATRIX, the class will try to place itself on the best GPU, if fails it will go to CPU
-        //The default behaiviour should be deviceId=AUTOPLACEMATRIX        
-        Matrix(DEVICEID_TYPE deviceId=AUTOPLACEMATRIX); 
-        Matrix(BaseMatrix<ElemType>* baseMatrix, ElemType *pArray, DEVICEID_TYPE deviceId); // constructor for setting Matrix from a base matrix (externally managed butter pArray)
-        Matrix(FILE* f, const char * matrixName, DEVICEID_TYPE deviceId=AUTOPLACEMATRIX, const MatrixType matrixType = DENSE); //matrixName is used to verify that correct matrix is read.
-        Matrix(const size_t numRows, const size_t numCols, DEVICEID_TYPE deviceId = AUTOPLACEMATRIX, const MatrixType matrixType = DENSE, const MatrixFormat matrixFormat = matrixFormatDense);
-        Matrix(const size_t numRows, const size_t numCols, ElemType *pArray, const size_t matrixFlags=matrixFlagNormal, DEVICEID_TYPE deviceId=AUTOPLACEMATRIX, const size_t nnz=0);
-        Matrix(const Matrix<ElemType>& deepCopyFrom, DEVICEID_TYPE deviceId=AUTOPLACEMATRIX);  //copy constructor, deep copy
-        Matrix<ElemType>& operator=(const Matrix<ElemType>& deepCopyFrom);  //assignment operator, deep copy
-        Matrix(Matrix<ElemType>&& moveFrom);  //move constructor, shallow copy
-        Matrix<ElemType>& operator=(Matrix<ElemType>&& moveFrom);  //move coment operator, shallow copy
-
-        static Matrix<ElemType> Ones(const size_t rows, const size_t cols, DEVICEID_TYPE deviceId=AUTOPLACEMATRIX);
-        static Matrix<ElemType> Zeros(const size_t rows, const size_t cols, DEVICEID_TYPE deviceId=AUTOPLACEMATRIX);
-        static Matrix<ElemType> Eye(const size_t rows, DEVICEID_TYPE deviceId=AUTOPLACEMATRIX);
-
-#define USE_TIME_BASED_SEED ULONG_MAX
-        static Matrix<ElemType> RandomUniform(const size_t rows, const size_t cols, const ElemType low, const ElemType high, unsigned long seed = USE_TIME_BASED_SEED, DEVICEID_TYPE deviceId = AUTOPLACEMATRIX);
-        static Matrix<ElemType> RandomGaussian(const size_t rows, const size_t cols, const ElemType mean, const ElemType sigma, unsigned long seed=USE_TIME_BASED_SEED, DEVICEID_TYPE deviceId=AUTOPLACEMATRIX);
-
-        static void SetDevice(DEVICEID_TYPE deviceId);
-
-        void Clear();
-        ~Matrix();
-
-    private:
-        Matrix(const MatrixFlags matrixFlags, const MatrixType matrixType, const MatrixFormat matrixFormat, DEVICEID_TYPE deviceID); //only used internally to initialize a blank matrix
-        Matrix(const MatrixFlags matrixFlags, const MatrixType matrixType, DEVICEID_TYPE deviceID); //only used internally to initialize a blank matrix
-        Matrix(const MatrixFlags matrixFlags, DEVICEID_TYPE deviceID); //only used internally to initialize a blank matrix
-        void Init(DEVICEID_TYPE deviceID); //only used internally to initialize a blank matrix
-        void SetDataLocation(CurrentDataLocation location, MatrixType type=UNDETERMINED) const;
-
-    public:
-        MatrixType GetMatrixType() const { return m_matrixType; }
-        MatrixFormat GetFormat() const { return m_baseMatrix->GetFormat(); }
-        bool OwnBuffer() const { return m_baseMatrix->OwnBuffer(); }
-        int GetDeviceId() const; //-1 if CPU, otherwise GPU CUDA device id
-        DEVICEID_TYPE GetPreferredDeviceId() const { return m_preferredDeviceId; }; //-1 if CPU, otherwise GPU CUDA device id
-        void SetPreferredDeviceId(DEVICEID_TYPE preferredDeviceId) { m_preferredDeviceId = preferredDeviceId; }
-        //Moves matrix from device id_from to device with id_to. 
-        //If emptyTransfer=true, then no data is ever moved, just corresponding GPU/CPU matrices are deleted and then created using empty constructor
-        void TransferFromDeviceToDevice(int id_from, int id_to, bool ismoved = false,/*if false then keep source and set location to BOTH*/ bool emptyTransfer = false, bool updatePreferredDevice = true) const;
-        //Same as TransferFromDeviceToDevice() but moves only if it is currently not on the target device
-        void TransferToDeviceIfNotThere(int id_to, bool ismoved = false, bool emptyTransfer = false, bool updatePreferredDevice = true) const;
-        void TransferToDeviceIfNotThereAndNotAutoPlace(int id_to, bool ismoved = false, bool emptyTransfer = false, bool updatePreferredDevice = true) const;
-        CurrentDataLocation GetCurrentMatrixLocation() const { return m_currentDataLocation; };
-        void SwitchToMatrixType(MatrixType newMatrixType, MatrixFormat newMatrixFormat, bool keepValues); //sets matrix type between dense and sparse
-        size_t GetNumRows() const;
-        size_t GetNumCols() const;
-        size_t GetNumElements() const;
-        bool HasNoElements() const { return GetNumElements() == 0; }
-        wchar_t* GetMatrixName() const;
-        void SetMatrixName(const wchar_t* s);
-        bool IsEmpty() const;  
-        size_t BufferSize() const;
-        ElemType* BufferPointer() const;
-        size_t NzCount() const;
-
-        ElemType* CopyToArray() const; //allocated by the callee but need to be deleted by the caller
-        size_t CopyToArray(ElemType*& arrayCopyTo, size_t& currentArraySize) const;  //allocated by the callee but need to be deleted by the caller
-        // colStride specifies leading dimension of dst.
-        // REVIEW alexeyk: GPU version copies from device to host only, implement all versions (device <-> host).
-        void CopySection(size_t numRows, size_t numCols, ElemType* dst, size_t colStride) const; 
-
-        Matrix<ElemType> ColumnSlice(size_t startColumn, size_t numCols) const;
-
-        // difference between AssignColumnSlice and SetColumnSlice 
-        // AssignColumnSlice :      this(:, startColumn:startColumn+numCols-1) = fromMatrix(:, startColumn: startColumn+numCols-1) 
-        // SetColumnSlice    :      this(:, startColumn:startColumn+numCols-1) = fromMatrix(:, 0: startColumn+numCols-1) 
-        // AssignColumnSlice do not transfer data, it uses external data
-        // SetColumnSlice    copies data 
-
-        Matrix<ElemType>& AssignColumnSlice(const Matrix<ElemType>& fromMatrix, size_t startColumn, size_t numCols);
-        Matrix<ElemType>& SetColumnSlice(const Matrix<ElemType>& fromMatrix, size_t startColumn, size_t numCols);
-
-        void CopyColumnsStrided(const Matrix<ElemType>& fromMatrix, size_t numCols, size_t srcNumColsStride, size_t destNumColsStride);
-
-        Matrix<ElemType> Diagonal() const;
-        Matrix<ElemType> AssignDiagonalValuesTo(Matrix<ElemType>& diag) const;
-        void ShiftBy(int numShift);
-
-        // TODO: all these scalars should be passed as doubles and cast down inside
-        void NormalGrad(Matrix<ElemType>& gradients, Matrix<ElemType>& functionValues, const ElemType learnRatePerSample, const ElemType momentum);
-        ElemType Adagrad(Matrix<ElemType>& gradients, const bool needAveMultiplier);
-        void FSAdagrad(size_t mbSize, Matrix<ElemType>& gradients, Matrix<ElemType>& functionValues, const ElemType learnRatePerSample, const ElemType momentum);
-        ElemType RmsProp(Matrix<ElemType>& gradients, ElemType RMS_GAMMA, ElemType RMS_WGT_INC, ElemType RMS_WGT_MAX, ElemType RMS_WGT_DEC, ElemType RMS_WGT_MIN, const bool needAveMultiplier);
-       
-        void Resize(const size_t numRows, const size_t numCols, const size_t numNZElemToReserve = 10000, bool growOnly = true);  //by default we only reallocate if need to grow        
-        void VerifySize(size_t rows, size_t cols)
-        {
-<<<<<<< HEAD
-            m_baseMatrix->VerifySize(rows, cols);
-=======
-            if (rows != GetNumRows() || cols != GetNumCols())
-                LogicError("VerifySize: Expected a matrix of size %d x %d, but got %d x %d.", (int)rows, (int)cols, (int)GetNumRows(), (int)GetNumCols());
->>>>>>> 89ced55a
-        }
-        Matrix<ElemType> AsReference() { return ColumnSlice(0, GetNumCols()); } // get a reference (e.g. this is not resizable but can be reshaped)
-        void Reshape(const size_t numRows, const size_t numCols);               // note: reshapes in place. To get a reshaped reference, use Reshaped()
-        Matrix<ElemType> Reshaped(const size_t numRows, const size_t numCols)   // get a reshaped reference
-        {
-            Matrix<ElemType> result = AsReference();
-            result.Reshape(numRows, numCols);
-            return result;
-        }
-
-        // update number of columns
-        // TODO: a future version may want to enforce retaining the content, to allow dynamically growing layouts column by column (when size is not known upfront)
-        void ResizeColumns(const size_t numCols) { Resize(GetNumRows(), numCols); }
-
-        // similarl to the repmat operation in matlab or octave
-        static Matrix<ElemType> RepMat(const Matrix<ElemType>& frmMat, const size_t rows, const size_t cols);
-        size_t GetAllocatedSize() const;
-        void Reset(); // reset for sparse matrix
-
-        const ElemType operator() (const size_t row, const size_t col) const;
-        ElemType& operator() (const size_t row, const size_t col);
-        ElemType Get00Element() const;
-
-        void SetValue(const ElemType v);
-        void SetValue(const DeviceBoundNumber<ElemType>& db_number);
-        void SetValue(const Matrix<ElemType>& deepCopyFrom, const MatrixFormat format=matrixFormatSparseCSR);
-        void SetValue(const size_t numRows, const size_t numCols, int deviceId, ElemType *pArray, const size_t matrixFlags = matrixFlagNormal);
-        void SetValue(const size_t rIdx, const size_t cIdx, ElemType val);  // set matrix sparsely
-        static ElemType MakeNan(size_t payload);
-        void Invalidate() { SetValue(MakeNan(__LINE__)); }
-        void SetMatrixFromCSCFormat(const CPUSPARSE_INDEX_TYPE *h_CSCCol, const CPUSPARSE_INDEX_TYPE *h_Row, const ElemType *h_Val,
-            const size_t nz, const size_t numRows, const size_t numCols);
-
-        void MaskColumnsValue(const Matrix<char>& columnsMask, ElemType val);
-
-        void SetColumn(const ElemType* colPointer, size_t colInd);
-        void SetColumn(const ElemType val, size_t colInd);
-        void SetColumn(const Matrix<ElemType>& valMat, size_t colInd);
-
-        void SetDiagonalValue(const ElemType v);
-        void SetDiagonalValue(const Matrix<ElemType>& vector);
-        void SetUniformRandomValue(const ElemType low, const ElemType high, unsigned long seed=USE_TIME_BASED_SEED);
-        void SetGaussianRandomValue(const ElemType mean, const ElemType sigma, unsigned long seed=USE_TIME_BASED_SEED);
-        void SetUniformRandomMask(const ElemType maskRate, const ElemType scaleValue, unsigned long seed=USE_TIME_BASED_SEED); 
-        void AddGaussianRandomValue(const ElemType mean, const ElemType sigma, unsigned long seed=USE_TIME_BASED_SEED);
-        Matrix<ElemType>& AssignNoiseContrastiveEstimation(const Matrix<ElemType>& a, const Matrix<ElemType>& b, const Matrix<ElemType>& c, const Matrix<ElemType>& bias, Matrix<ElemType>& tmp);
-
-        Matrix<ElemType>& AssignNCEDerivative(const Matrix<ElemType>& tmp, const Matrix<ElemType>& a, const Matrix<ElemType>& b, const Matrix<ElemType>& c, size_t inputIndex);
-        Matrix<ElemType>& AssignSoftmaxSum(const Matrix<ElemType>& a, const Matrix<ElemType>& softmax);
-        Matrix<ElemType>& AssignNceUnnormalizedEval(const Matrix<ElemType>& a, const Matrix<ElemType>& b, const Matrix<ElemType>& c, const Matrix<ElemType>& bias);
-
-        Matrix<ElemType> Transpose(); // This method doesn't change state of Matrix. It should be a const function
-        Matrix<ElemType>& AssignTransposeOf (const Matrix<ElemType>& a);
-
-        Matrix<ElemType>& operator+= (const ElemType alpha);
-        Matrix<ElemType> operator+ (const ElemType alpha) const;
-        Matrix<ElemType>& AssignSumOf(const ElemType alpha, const Matrix<ElemType>& a);
-
-        Matrix<ElemType>& operator+= (const Matrix<ElemType>& a);
-        Matrix<ElemType> operator+ (const Matrix<ElemType>& a) const;
-        Matrix<ElemType>& AssignSumOf(const Matrix<ElemType>& a, const Matrix<ElemType>& b);
-
-        Matrix<ElemType>& operator-= (const ElemType alpha);
-        Matrix<ElemType> operator- (const ElemType alpha) const;
-        Matrix<ElemType>& AssignDifferenceOf(const ElemType alpha, const Matrix<ElemType>& a);
-        Matrix<ElemType>& AssignDifferenceOf(const Matrix<ElemType>& a, const ElemType alpha);
-
-        Matrix<ElemType>& operator-= (const Matrix<ElemType>& a);
-        Matrix<ElemType> operator- (const Matrix<ElemType>& a) const;
-        Matrix<ElemType>& AssignDifferenceOf(const Matrix<ElemType>& a, const Matrix<ElemType>& b);
-
-        Matrix<ElemType>& operator*= (const ElemType alpha);
-        Matrix<ElemType> operator* (const ElemType alpha) const;
-        Matrix<ElemType>& AssignProductOf(const ElemType alpha, const Matrix<ElemType>& a);
-
-        Matrix<ElemType> operator* (const Matrix<ElemType>& a) const;
-        Matrix<ElemType>& AssignProductOf (const Matrix<ElemType>& a, const bool transposeA, const Matrix<ElemType>& b, const bool transposeB); // this = a * b
-        Matrix<ElemType>& Assign1x1ProductOf(const Matrix<ElemType>& a1x1, const Matrix<ElemType>& b); // this = a * b, where a is 1x1
-
-        Matrix<ElemType>& operator/= (ElemType alpha);
-        Matrix<ElemType> operator/ (ElemType alpha) const;        
-
-        Matrix<ElemType>& operator^= (ElemType alpha); //element-wise power
-        Matrix<ElemType> operator^ (ElemType alpha) const; //element-wise power
-        Matrix<ElemType>& AssignElementPowerOf(const Matrix<ElemType>& a, const ElemType power);
-
-        Matrix<ElemType>& ElementMultiplyWith (const Matrix<ElemType>& a);
-        Matrix<ElemType>& AssignElementProductOf (const Matrix<ElemType>& a, const Matrix<ElemType>& b);
-        Matrix<ElemType>& AddElementProductOf (const Matrix<ElemType>& a, const Matrix<ElemType>& b);
-
-        Matrix<ElemType>& AssignElementDivisionOf (const Matrix<ElemType>& a, const Matrix<ElemType>& b);
-        Matrix<ElemType>& ElementDivideBy(const Matrix<ElemType>& a);
-
-        Matrix<ElemType>& ColumnElementMultiplyWith(const Matrix<ElemType>& a);
-        Matrix<ElemType>& RowElementMultiplyWith(const Matrix<ElemType>& a);
-
-        Matrix<ElemType>& ColumnElementDivideBy(const Matrix<ElemType>& a);
-        Matrix<ElemType>& RowElementDivideBy(const Matrix<ElemType>& a);
-
-        Matrix<ElemType>& ElementInverse ();
-        Matrix<ElemType>& AssignElementInverseOf (const Matrix<ElemType>& a);
-
-        Matrix<ElemType>& InplaceLinearRectifierDerivative();
-        Matrix<ElemType>& AssignLinearRectifierDerivativeOf (const Matrix<ElemType>& a);
-
-        Matrix<ElemType>& InplaceSigmoidDerivative();
-        Matrix<ElemType>& AssignSigmoidDerivativeOf (const Matrix<ElemType>& a);
-
-        Matrix<ElemType>& InplaceSigmoid ();
-        Matrix<ElemType>& AssignSigmoidOf (const Matrix<ElemType>& a);
-
-        Matrix<ElemType>& InplaceTanh ();
-        Matrix<ElemType>& AssignTanhOf (const Matrix<ElemType>& a);
-
-        Matrix<ElemType>& InplaceLogSoftmax (const bool isColWise);
-        Matrix<ElemType>& AssignLogSoftmaxOf (const Matrix<ElemType>& a, const bool isColWise);
-
-        Matrix<ElemType>& InplaceHardmax(const bool isColWise);
-        Matrix<ElemType>& AssignHardmaxOf(const Matrix<ElemType>& a, const bool isColWise);
-
-        //sequence training 
-        Matrix<ElemType>& DropFrame(const Matrix<ElemType>& label, const Matrix<ElemType>& gamma, const ElemType & threshhold);
-        Matrix<ElemType>& AssignSequenceError(const ElemType hsmoothingWeight, const Matrix<ElemType>& label, const Matrix<ElemType>& dnnoutput, const Matrix<ElemType>& gamma, ElemType alpha);
-        Matrix<ElemType>& InplaceSqrt ();
-        Matrix<ElemType>& AssignSqrtOf (const Matrix<ElemType>& a);
-
-        Matrix<ElemType>& InplaceExp ();
-        Matrix<ElemType>& AssignExpOf (const Matrix<ElemType>& a);
-
-        Matrix<ElemType>& InplaceLog ();
-        Matrix<ElemType>& AssignLogOf (const Matrix<ElemType>& a);
-
-        Matrix<ElemType>& InplaceCosine ();
-        Matrix<ElemType>& AssignCosineOf (const Matrix<ElemType>& a);
-
-        Matrix<ElemType>& InplaceNegativeSine ();
-        Matrix<ElemType>& AssignNegativeSineOf (const Matrix<ElemType>& a);
-
-        Matrix<ElemType>& InplaceLog10 ();
-        Matrix<ElemType>& AssignLog10Of (const Matrix<ElemType>& a);
-
-        Matrix<ElemType>& InplaceAbs ();
-        Matrix<ElemType>& AssignAbsOf (const Matrix<ElemType>& a);
-
-        Matrix<ElemType>& InplaceTruncateBottom (const ElemType threshold);
-        Matrix<ElemType>& AssignTruncateBottomOf (const Matrix<ElemType>& a, const ElemType threshold);
-        Matrix<ElemType>& InplaceTruncateTop (const ElemType threshold);
-        Matrix<ElemType>& AssignTruncateTopOf (const Matrix<ElemType>& a, const ElemType threshold);
-        Matrix<ElemType>& InplaceTruncate (const ElemType threshold);
-        Matrix<ElemType>& InplaceSoftThreshold(const ElemType threshold);
-        void InplaceTranspose();
-
-        Matrix<ElemType>& SetToZeroIfAbsLessThan (const ElemType threshold);
-
-        DeviceBoundNumber<ElemType> Sum_AsDeviceBoundNum() const;
-        ElemType SumOfAbsElements () const; //sum of all abs(elements)
-        ElemType SumOfElements () const; //sum of all elements
-        Matrix<ElemType>& AssignSumOfElements(const Matrix<ElemType>& a);
-
-        ElemType LogAddSumOfElements() const;
-
-        Matrix<ElemType>&  AssignToRowSliceValuesOf(const Matrix<ElemType>& a, const size_t startIndex, const size_t numRows);
-        Matrix<ElemType>&  AssignRowSliceValuesOf(const Matrix<ElemType>& a, const size_t startIndex, const size_t numRows);
-        Matrix<ElemType>&  AddToRowSliceValuesOf(const Matrix<ElemType>& a, const size_t startIndex, const size_t numRows); 
-        Matrix<ElemType>&  AddWithRowSliceValuesOf(const Matrix<ElemType>& a, const size_t startIndex, const size_t numRows);
-        //Matrix<ElemType>&  AssignRowStackValuesOf(const std::vector<const Matrix<ElemType>*>& inputMatrices, const size_t sliceStartCol, const size_t sliceNumCols);
-
-        Matrix<ElemType>&  AssignRepeatOf(const Matrix<ElemType>& a, const size_t numRowRepeats, const size_t numColRepeats);
-        Matrix<ElemType>&  AddToRowRepeatValuesOf(const Matrix<ElemType>& a, const size_t numRepeats);
-
-        Matrix<ElemType>&  AssignPositiveAndShiftedNegSample(const Matrix<ElemType>& a, const size_t posNumber, const size_t negNumber, const size_t shiftNumber);
-        Matrix<ElemType>&  AddFoldedPositiveAndShiftedNegSample(const Matrix<ElemType>& a, const size_t posNumber, const size_t negNumber, const size_t shiftNumber);
-        
-        bool IsEqualTo(const Matrix<ElemType>& a, const ElemType threshold = 1e-8) const;
-
-        static void VectorSum(const Matrix<ElemType>& a, Matrix<ElemType>& c, const bool isColWise);
-
-        void VectorNorm1(Matrix<ElemType>& c, const bool isColWise) const;
-        Matrix<ElemType>& AssignVectorNorm1Of(Matrix<ElemType>& a, const bool isColWise);       // TODO: arg should be const
-
-        void VectorNorm2(Matrix<ElemType>& c, const bool isColWise) const;
-        Matrix<ElemType>& AssignVectorNorm2Of(Matrix<ElemType>& a, const bool isColWise);       // TODO: arg should be const
-
-        void VectorNormInf(Matrix<ElemType>& c, const bool isColWise) const;
-        Matrix<ElemType>& AssignVectorNormInfOf(Matrix<ElemType>& a, const bool isColWise);
-
-        Matrix<ElemType>& AssignInnerProductOf(const Matrix<ElemType>& a, const Matrix<ElemType>& b, const bool isColWise);
-        Matrix<ElemType>& AssignKhatriRaoProductOf(const Matrix<ElemType>& a, const Matrix<ElemType>& b);
-        Matrix<ElemType>& AddColumnReshapeProductOf(const Matrix<ElemType>& a, const Matrix<ElemType>& b, const bool transposeAColumn);
-
-        Matrix<ElemType>& AddWithScaleOf(ElemType alpha, const Matrix<ElemType>& a);    // this += alpha * a
-
-        ElemType FrobeniusNorm() const;
-        Matrix<ElemType>& AssignFrobeniusNormOf(const Matrix<ElemType>& a);
-
-        ElemType MatrixNormInf() const;
-        ElemType MatrixNorm1() const;
-        ElemType MatrixNorm0() const; //number of non-zero elemets
-        Matrix<ElemType>& AssignSignOf(const Matrix<ElemType>& a);
-        Matrix<ElemType>& AddSignOf(const Matrix<ElemType>& a);
-        void VectorMax(Matrix<ElemType>& maxIndexes, Matrix<ElemType>& maxValues, const bool isColWise) const;
-        void VectorMax(Matrix<ElemType>& maxIndexes, Matrix<ElemType>& maxValues, const bool isColWise, int topK) const;
-        void VectorMin(Matrix<ElemType>& minIndexes, Matrix<ElemType>& minValues, const bool isColWise) const;
-
-        Matrix<ElemType>&  AssignNumOfDiff(const Matrix<ElemType>& a, const Matrix<ElemType>& b, bool searchInCol = false); 
-
-        Matrix<ElemType>& AssignInnerProductOfMatrices(const Matrix<ElemType>& a, const Matrix<ElemType>& b); //this method will resize(1,1) first
-
-        bool HasNan (const char * name) const;
-        size_t CountNanInf() const;
-
-        void Print(const char* matrixName, size_t rowStart, size_t rowEnd, size_t colStart, size_t colEnd) const;
-        void Print(const char* matrixName = nullptr) const; //print whole matrix. can be expensive
-
-        Matrix<ElemType>& AssignPackedConvolutionInput(const Matrix<ElemType>& inputSubBatch, 
-                                                 const size_t inputWidth, const size_t inputHeight, const size_t inputChannels,
-                                                 const size_t outputWidth, const size_t outputHeight, const size_t outputChannels,
-                                                 const size_t kernelWidth, const size_t kernelHeight, const size_t horizontalSubsample, const size_t verticalSubsample, 
-                                                 const bool zeroPadding = false); 
-        Matrix<ElemType>& UnpackConvolutionInput(Matrix<ElemType>& inputSubBatch, 
-                                                 const size_t inputWidth, const size_t inputHeight, const size_t inputChannels,
-                                                 const size_t outputWidth, const size_t outputHeight, const size_t outputChannels,
-                                                 const size_t kernelWidth, const size_t kernelHeight, const size_t horizontalSubsample, const size_t verticalSubsample, 
-                                                 const bool zeroPadding = false) const; 
-        Matrix<ElemType>& AssignMaxPoolingResult(const Matrix<ElemType>& inputBatch, const size_t channels, 
-                                                 const size_t inputWidth, const size_t inputHeight,  const size_t inputSizePerSample, 
-                                                 const size_t outputWidth, const size_t outputHeight, const size_t outputSizePerSample, 
-                                                 const size_t windowWidth, const size_t windowHeight, const size_t horizontalSubsample, const size_t verticalSubsample);
-        Matrix<ElemType>& AddMaxPoolingGradient(const Matrix<ElemType>& outputGradientBatch, const Matrix<ElemType>& inputBatch, const Matrix<ElemType>& outputBatch, 
-                                                 const size_t channels, 
-                                                 const size_t inputWidth, const size_t inputHeight, const size_t inputSizePerSample, 
-                                                 const size_t outputWidth, const size_t outputHeight, const size_t outputSizePerSample, 
-                                                 const size_t windowWidth, const size_t windowHeight, const size_t horizontalSubsample, const size_t verticalSubsample);
-        Matrix<ElemType>& AssignAveragePoolingResult(const Matrix<ElemType>& inputBatch, const size_t channels, 
-                                                 const size_t inputWidth, const size_t inputHeight,  const size_t inputSizePerSample, 
-                                                 const size_t outputWidth, const size_t outputHeight, const size_t outputSizePerSample, 
-                                                 const size_t windowWidth, const size_t windowHeight, const size_t horizontalSubsample, const size_t verticalSubsample);
-        Matrix<ElemType>& AddAveragePoolingGradient(const Matrix<ElemType>& outputGradientBatch, 
-                                                 const size_t channels, 
-                                                 const size_t inputWidth, const size_t inputHeight, const size_t inputSizePerSample, 
-                                                 const size_t outputWidth, const size_t outputHeight, const size_t outputSizePerSample, 
-                                                 const size_t windowWidth, const size_t windowHeight, const size_t horizontalSubsample, const size_t verticalSubsample);
-    public:
-        // TODO: why are these not static? And why are they here?
-        ElemType Exp10(ElemType num); 
-        ElemType Mod(ElemType x , ElemType y);
-        ElemType LogAdd(ElemType x, ElemType y);
-
-    public:
-        static DEVICEID_TYPE GetBestGPUDeviceId();
-
-        //static BLAS functions
-
-        // singular value decomposition of A as A = U*SIGMA*VT
-        static void SVD(const Matrix<ElemType>& A, Matrix<ElemType>& SIGMA, Matrix<ElemType>& U, Matrix<ElemType>& VT, Matrix<ElemType>& W);
-
-        static void MultiplyAndWeightedAdd(ElemType alpha, const Matrix<ElemType>& a, const bool transposeA, const Matrix<ElemType>& b, const bool transposeB, ElemType beta, Matrix<ElemType>& c); // SGEMM
-        static void MultiplyAndAdd(const Matrix<ElemType>& a, const bool transposeA, const Matrix<ElemType>& b, const bool transposeB, Matrix<ElemType>& c);
-        static void Multiply(const Matrix<ElemType>& a, const bool transposeA, const Matrix<ElemType>& b, const bool transposeB, Matrix<ElemType>& c);
-        static void Multiply(const Matrix<ElemType>& a, const Matrix<ElemType>& b, Matrix<ElemType>& c);
-        static void Multiply1x1AndWeightedAdd(ElemType alpha, const Matrix<ElemType>& a, const Matrix<ElemType>& b, ElemType beta, Matrix<ElemType>& c);
-        static void ConvolveAndWeightedAdd(ElemType alpha, const Matrix<ElemType>& a, const bool transposeA, const Matrix<ElemType>& b, const bool transposeB, ElemType beta, Matrix<ElemType>& c, int numChannels, size_t horizontalSubsample, bool padding, bool channelwise);
-
-        static void ScaleAndAdd(ElemType alpha, const Matrix<ElemType>& a, Matrix<ElemType>& c);
-        static void ScaleAndAdd(ElemType alpha, const Matrix<ElemType>& a, ElemType beta, Matrix<ElemType>& c);
-        static void AddScaledDifference(const ElemType alpha, const Matrix<ElemType>& a, const Matrix<ElemType>& b, Matrix<ElemType>& c);
-        static void AssignScaledDifference(const ElemType alpha, const Matrix<ElemType>& a, const Matrix<ElemType>& b, Matrix<ElemType>& c);
-        static void AddScaledDifference(const Matrix<ElemType>& alpha, const Matrix<ElemType>& a, const Matrix<ElemType>& b, Matrix<ElemType>& c);  // c += alpha * (a - b)
-        static void AssignScaledDifference(const Matrix<ElemType>& alpha, const Matrix<ElemType>& a, const Matrix<ElemType>& b, Matrix<ElemType>& c);
-
-        static void AddElementToElement(const Matrix<ElemType>& a, const size_t ai, const size_t aj, Matrix<ElemType>& c, const size_t ci, const size_t cj); 
-        //static void AddLogElementToElement(const Matrix<ElemType>& a, const size_t ai, const size_t aj, Matrix<ElemType>& c, const size_t ci, const size_t cj); 
-        static void AssignElementToElement(const Matrix<ElemType>& a, const size_t ai, const size_t aj, Matrix<ElemType>& c, const size_t ci, const size_t cj); 
-        static void MinusOneAt(Matrix<ElemType>& c, const size_t position);
-
-        static void Scale(ElemType alpha, Matrix<ElemType>& a);
-        static void Scale(const Matrix<ElemType>& alpha, Matrix<ElemType>& a); //In this case Matrix alpha must be 1x1
-        static void Scale(ElemType alpha, const Matrix<ElemType>& a, Matrix<ElemType>& c);
-        static void InnerProduct (const Matrix<ElemType>& a, const Matrix<ElemType>& b, Matrix<ElemType>& c, const bool isColWise);
-        static ElemType InnerProductOfMatrices(const Matrix<ElemType>& a, const Matrix<ElemType>& b);
-        static void ElementWisePower (ElemType alpha, const Matrix<ElemType>& a, Matrix<ElemType>& c);
-
-        static bool AreEqual(const Matrix<ElemType>& a, const Matrix<ElemType>& b, const ElemType threshold = 1e-8);
-        static bool HasElement(const Matrix<ElemType>& a, const ElemType value = 0.0);
-
-        static void TensorShuffleScaleAndAdd(ElemType keepWeight, const Matrix<ElemType>& a, size_t D, size_t S, size_t M, size_t K, size_t T, ElemType scaleFactor, const Matrix<ElemType>& b, Matrix<ElemType>& c);
-    public:
-        void Read(File& stream);
-        void Write(File& stream) const;
-
-        Matrix<ElemType>& Shift(const Matrix<ElemType>& a, int shift);
-
-        Matrix<ElemType>& AssignElementProductOfWithShiftNeg(const Matrix<ElemType>& a, const Matrix<ElemType>& b, size_t shift, size_t negnumber);
-        Matrix<ElemType>& AssignInnerProductOfWithShiftNeg(const Matrix<ElemType>& a, const Matrix<ElemType>& b, const bool isColWise, size_t shift, size_t negnumber);
-        static void InnerProductWithShiftNeg(const Matrix<ElemType>& a, const Matrix<ElemType>& b, Matrix<ElemType>& c, const bool isColWise, size_t shift, size_t negnumber);
-        Matrix<ElemType>& GetARowByIndex(const Matrix<ElemType>& a, size_t index);
-        static void ConductRowElementMultiplyWithShift(const Matrix<ElemType>& a, const Matrix<ElemType>& b, Matrix<ElemType>& c, size_t shift, bool bFirstmatrixfixed);
-        Matrix<ElemType>& AssignElementProductOfWithShift(const Matrix<ElemType>& a, const Matrix<ElemType>& b, size_t shift);
-
-    public:
-        static void RCRFBackwardCompute(const Matrix<ElemType>& alpha, Matrix<ElemType>& beta,
-            Matrix<ElemType>& functionValues, const Matrix<ElemType>& lbls,
-            const Matrix<ElemType>& pos_scores, const Matrix<ElemType>& pair_scores, const int shift);
-
-        static void RCRFTransGrdCompute(const Matrix<ElemType>& lbls,
-            const Matrix<ElemType>&   alpha,
-            const Matrix<ElemType>& beta,
-            const Matrix<ElemType>& pair_scores,
-            Matrix<ElemType>& grd,
-            const int startLbl, /// the time 0 start symbol in the output layer
-            const int shift);
-
-        template<typename T>
-        friend class MatrixQuantizer;
-
-        template<typename T>
-        friend class QuantizedMatrix;
-
-        template<typename T>
-        friend class Matrix;
-    };
-
-    // overload I/O operators
-    template<class ElemType>
-    File& operator>>(File& stream, Matrix<ElemType>& M) { M.Read(stream); return stream; }
-    template<class ElemType>
-    File& operator<<(File& stream, const Matrix<ElemType>& M) { M.Write(stream); return stream; }
-
-    typedef Matrix<float> SingleMatrix;
-    typedef Matrix<double> DoubleMatrix;
-}}}
+//
+// <copyright file="Matrix.h" company="Microsoft">
+//     Copyright (c) Microsoft Corporation.  All rights reserved.
+// </copyright>
+//
+
+// TODO:
+//  - remove empty-matrix checks: if an op is well-defined with empty matrices, then do it
+//  - Resize() must be cheap if it does nothing  (I already did that for CPU, still to be done for GPU)
+//  - an overload for Resize() to match another matrix
+//  - need a way to grow a minibatch matrix without destroying its content, something like PushColumns()
+#pragma once
+
+#ifdef    _WIN32
+#ifdef MATH_EXPORTS
+#define MATH_API __declspec(dllexport)
+#else
+#define MATH_API __declspec(dllimport)
+#endif
+#else    // no DLLs on Linux
+#define    MATH_API 
+#endif
+
+#include "Basics.h"
+#include "File.h"
+#include "CommonMatrix.h"
+#include <limits.h>
+#include <memory>   // for shared_ptr
+
+// This class is exported from the Math.dll
+namespace Microsoft { namespace MSR { namespace CNTK {
+
+
+    enum CurrentDataLocation
+    {
+        NONE, CPU, GPU, BOTH
+    };
+
+    enum MatrixType
+    { 
+       UNDETERMINED, DENSE, SPARSE
+    };
+
+    // TODO: create an <ElemType>-agnostic base class, then move generic functions such as getting dims, resizing, and getting/setting as scalars
+    class MATH_API MatrixBase
+    {
+    protected:
+        //virtual ~MatrixBase() { };
+        // TODO: currently this causes link errors when building DLLs
+    };
+
+    // avoid pulling in these header files for consumers of this class
+    template<class ElemType> class GPUMatrix;
+    template<class ElemType> class CPUMatrix;
+    template<class ElemType> class GPUSparseMatrix;
+    template<class ElemType> class CPUSparseMatrix;
+    template<class ElemType> class DeviceBoundNumber;
+
+    //To compy with BLAS libraries matrices are stored in ColMajor. However, by default C/C++/C# use RowMajor
+    //convertion is need when passing data between Matrix and C++ matrices
+    //For the best performance compile CNTKMath project with NO_SYNC preprocessor directive
+    //!!!WARNING!!! This class is NOT THREAD SAFE. Test and add necessary modifications if using in multi-threaded environment    
+    template<class ElemType>
+    class MATH_API Matrix : public MatrixBase
+    {
+    private:
+        mutable BaseMatrix<ElemType> *m_baseMatrix;
+        mutable GPUMatrix<ElemType> *m_GPUMatrix;
+        mutable CPUMatrix<ElemType> *m_CPUMatrix;
+        mutable GPUSparseMatrix<ElemType> *m_GPUSparseMatrix;
+        mutable CPUSparseMatrix<ElemType> *m_CPUSparseMatrix;
+        mutable MatrixType m_matrixType;
+        mutable CurrentDataLocation m_currentDataLocation; //Indicates which matrix is current        
+        mutable DEVICEID_TYPE m_preferredDeviceId;
+
+        mutable size_t m_numTimesDeviceChanged;
+        mutable size_t m_numTimesMatrixTypeChanged;
+        mutable int m_devicesTransferedTo[2];       // TODO: what is this for? Seems only diagnostics
+            
+        //Moves matrix from device id_from to device with id_to. This method doesn't change preferred device Id
+        void _transferFromDeviceToDevice(int id_from, int id_to, bool ismoved=true,bool emptyTransfer=false) const; 
+        //Moves matrix from current device to device with id_to. This method doesn't change preferred device Id
+        void _transferToDevice(int id_to, bool ismoved=true, bool emptyTransfer=false) const; 
+        static void DecideAndMoveToRightDevice(const Matrix<ElemType>& a, const Matrix<ElemType>& b);
+        static void DecideAndMoveToRightDevice(const Matrix<ElemType>& a, const Matrix<ElemType>& b, const Matrix<ElemType>& c);
+        static void CopyElementsFromDenseToSparse(CPUMatrix<ElemType>& from, CPUSparseMatrix<ElemType>& dest);
+
+    public:
+        //Constructors, destructors and other static matrix builders
+        //Each constructor can take deviceId as parameter.
+        //If deviceId<0 then the matrix will be based in RAM (CPUMatrix)
+        //Elseif deviceId>=0 and <AUTOPLACEMATRIX, then the matrix will be based on GPU with specified deviceId
+        //Else (default) if deviceId=AUTOPLACEMATRIX, the class will try to place itself on the best GPU, if fails it will go to CPU
+        //The default behaiviour should be deviceId=AUTOPLACEMATRIX        
+        Matrix(DEVICEID_TYPE deviceId=AUTOPLACEMATRIX); 
+        Matrix(BaseMatrix<ElemType>* baseMatrix, ElemType *pArray, DEVICEID_TYPE deviceId); // constructor for setting Matrix from a base matrix (externally managed butter pArray)
+        Matrix(FILE* f, const char * matrixName, DEVICEID_TYPE deviceId=AUTOPLACEMATRIX, const MatrixType matrixType = DENSE); //matrixName is used to verify that correct matrix is read.
+        Matrix(const size_t numRows, const size_t numCols, DEVICEID_TYPE deviceId = AUTOPLACEMATRIX, const MatrixType matrixType = DENSE, const MatrixFormat matrixFormat = matrixFormatDense);
+        Matrix(const size_t numRows, const size_t numCols, ElemType *pArray, const size_t matrixFlags=matrixFlagNormal, DEVICEID_TYPE deviceId=AUTOPLACEMATRIX, const size_t nnz=0);
+        Matrix(const Matrix<ElemType>& deepCopyFrom, DEVICEID_TYPE deviceId=AUTOPLACEMATRIX);  //copy constructor, deep copy
+        Matrix<ElemType>& operator=(const Matrix<ElemType>& deepCopyFrom);  //assignment operator, deep copy
+        Matrix(Matrix<ElemType>&& moveFrom);  //move constructor, shallow copy
+        Matrix<ElemType>& operator=(Matrix<ElemType>&& moveFrom);  //move coment operator, shallow copy
+
+        static Matrix<ElemType> Ones(const size_t rows, const size_t cols, DEVICEID_TYPE deviceId=AUTOPLACEMATRIX);
+        static Matrix<ElemType> Zeros(const size_t rows, const size_t cols, DEVICEID_TYPE deviceId=AUTOPLACEMATRIX);
+        static Matrix<ElemType> Eye(const size_t rows, DEVICEID_TYPE deviceId=AUTOPLACEMATRIX);
+
+#define USE_TIME_BASED_SEED ULONG_MAX
+        static Matrix<ElemType> RandomUniform(const size_t rows, const size_t cols, const ElemType low, const ElemType high, unsigned long seed = USE_TIME_BASED_SEED, DEVICEID_TYPE deviceId = AUTOPLACEMATRIX);
+        static Matrix<ElemType> RandomGaussian(const size_t rows, const size_t cols, const ElemType mean, const ElemType sigma, unsigned long seed=USE_TIME_BASED_SEED, DEVICEID_TYPE deviceId=AUTOPLACEMATRIX);
+
+        static void SetDevice(DEVICEID_TYPE deviceId);
+
+        void Clear();
+        ~Matrix();
+
+    private:
+        Matrix(const MatrixFlags matrixFlags, const MatrixType matrixType, const MatrixFormat matrixFormat, DEVICEID_TYPE deviceID); //only used internally to initialize a blank matrix
+        Matrix(const MatrixFlags matrixFlags, const MatrixType matrixType, DEVICEID_TYPE deviceID); //only used internally to initialize a blank matrix
+        Matrix(const MatrixFlags matrixFlags, DEVICEID_TYPE deviceID); //only used internally to initialize a blank matrix
+        void Init(DEVICEID_TYPE deviceID); //only used internally to initialize a blank matrix
+        void SetDataLocation(CurrentDataLocation location, MatrixType type=UNDETERMINED) const;
+
+    public:
+        MatrixType GetMatrixType() const { return m_matrixType; }
+        MatrixFormat GetFormat() const { return m_baseMatrix->GetFormat(); }
+        bool OwnBuffer() const { return m_baseMatrix->OwnBuffer(); }
+        int GetDeviceId() const; //-1 if CPU, otherwise GPU CUDA device id
+        DEVICEID_TYPE GetPreferredDeviceId() const { return m_preferredDeviceId; }; //-1 if CPU, otherwise GPU CUDA device id
+        void SetPreferredDeviceId(DEVICEID_TYPE preferredDeviceId) { m_preferredDeviceId = preferredDeviceId; }
+        //Moves matrix from device id_from to device with id_to. 
+        //If emptyTransfer=true, then no data is ever moved, just corresponding GPU/CPU matrices are deleted and then created using empty constructor
+        void TransferFromDeviceToDevice(int id_from, int id_to, bool ismoved = false,/*if false then keep source and set location to BOTH*/ bool emptyTransfer = false, bool updatePreferredDevice = true) const;
+        //Same as TransferFromDeviceToDevice() but moves only if it is currently not on the target device
+        void TransferToDeviceIfNotThere(int id_to, bool ismoved = false, bool emptyTransfer = false, bool updatePreferredDevice = true) const;
+        void TransferToDeviceIfNotThereAndNotAutoPlace(int id_to, bool ismoved = false, bool emptyTransfer = false, bool updatePreferredDevice = true) const;
+        CurrentDataLocation GetCurrentMatrixLocation() const { return m_currentDataLocation; };
+        void SwitchToMatrixType(MatrixType newMatrixType, MatrixFormat newMatrixFormat, bool keepValues); //sets matrix type between dense and sparse
+        size_t GetNumRows() const;
+        size_t GetNumCols() const;
+        size_t GetNumElements() const;
+        bool HasNoElements() const { return GetNumElements() == 0; }
+        wchar_t* GetMatrixName() const;
+        void SetMatrixName(const wchar_t* s);
+        bool IsEmpty() const;  
+        size_t BufferSize() const;
+        ElemType* BufferPointer() const;
+        size_t NzCount() const;
+
+        ElemType* CopyToArray() const; //allocated by the callee but need to be deleted by the caller
+        size_t CopyToArray(ElemType*& arrayCopyTo, size_t& currentArraySize) const;  //allocated by the callee but need to be deleted by the caller
+        // colStride specifies leading dimension of dst.
+        // REVIEW alexeyk: GPU version copies from device to host only, implement all versions (device <-> host).
+        void CopySection(size_t numRows, size_t numCols, ElemType* dst, size_t colStride) const; 
+
+        Matrix<ElemType> ColumnSlice(size_t startColumn, size_t numCols) const;
+
+        // difference between AssignColumnSlice and SetColumnSlice 
+        // AssignColumnSlice :      this(:, startColumn:startColumn+numCols-1) = fromMatrix(:, startColumn: startColumn+numCols-1) 
+        // SetColumnSlice    :      this(:, startColumn:startColumn+numCols-1) = fromMatrix(:, 0: startColumn+numCols-1) 
+        // AssignColumnSlice do not transfer data, it uses external data
+        // SetColumnSlice    copies data 
+
+        Matrix<ElemType>& AssignColumnSlice(const Matrix<ElemType>& fromMatrix, size_t startColumn, size_t numCols);
+        Matrix<ElemType>& SetColumnSlice(const Matrix<ElemType>& fromMatrix, size_t startColumn, size_t numCols);
+
+        void CopyColumnsStrided(const Matrix<ElemType>& fromMatrix, size_t numCols, size_t srcNumColsStride, size_t destNumColsStride);
+
+        Matrix<ElemType> Diagonal() const;
+        Matrix<ElemType> AssignDiagonalValuesTo(Matrix<ElemType>& diag) const;
+        void ShiftBy(int numShift);
+
+        // TODO: all these scalars should be passed as doubles and cast down inside
+        void NormalGrad(Matrix<ElemType>& gradients, Matrix<ElemType>& functionValues, const ElemType learnRatePerSample, const ElemType momentum);
+        ElemType Adagrad(Matrix<ElemType>& gradients, const bool needAveMultiplier);
+        void FSAdagrad(size_t mbSize, Matrix<ElemType>& gradients, Matrix<ElemType>& functionValues, const ElemType learnRatePerSample, const ElemType momentum);
+        ElemType RmsProp(Matrix<ElemType>& gradients, ElemType RMS_GAMMA, ElemType RMS_WGT_INC, ElemType RMS_WGT_MAX, ElemType RMS_WGT_DEC, ElemType RMS_WGT_MIN, const bool needAveMultiplier);
+       
+        void Resize(const size_t numRows, const size_t numCols, const size_t numNZElemToReserve = 10000, bool growOnly = true);  //by default we only reallocate if need to grow        
+        void VerifySize(size_t rows, size_t cols)
+        {
+            m_baseMatrix->VerifySize(rows, cols);
+        }
+        Matrix<ElemType> AsReference() { return ColumnSlice(0, GetNumCols()); } // get a reference (e.g. this is not resizable but can be reshaped)
+        void Reshape(const size_t numRows, const size_t numCols);               // note: reshapes in place. To get a reshaped reference, use Reshaped()
+        Matrix<ElemType> Reshaped(const size_t numRows, const size_t numCols)   // get a reshaped reference
+        {
+            Matrix<ElemType> result = AsReference();
+            result.Reshape(numRows, numCols);
+            return result;
+        }
+
+        // update number of columns
+        // TODO: a future version may want to enforce retaining the content, to allow dynamically growing layouts column by column (when size is not known upfront)
+        void ResizeColumns(const size_t numCols) { Resize(GetNumRows(), numCols); }
+
+        // similarl to the repmat operation in matlab or octave
+        static Matrix<ElemType> RepMat(const Matrix<ElemType>& frmMat, const size_t rows, const size_t cols);
+        size_t GetAllocatedSize() const;
+        void Reset(); // reset for sparse matrix
+
+        const ElemType operator() (const size_t row, const size_t col) const;
+        ElemType& operator() (const size_t row, const size_t col);
+        ElemType Get00Element() const;
+
+        void SetValue(const ElemType v);
+        void SetValue(const DeviceBoundNumber<ElemType>& db_number);
+        void SetValue(const Matrix<ElemType>& deepCopyFrom, const MatrixFormat format=matrixFormatSparseCSR);
+        void SetValue(const size_t numRows, const size_t numCols, int deviceId, ElemType *pArray, const size_t matrixFlags = matrixFlagNormal);
+        void SetValue(const size_t rIdx, const size_t cIdx, ElemType val);  // set matrix sparsely
+        static ElemType MakeNan(size_t payload);
+        void Invalidate() { SetValue(MakeNan(__LINE__)); }
+        void SetMatrixFromCSCFormat(const CPUSPARSE_INDEX_TYPE *h_CSCCol, const CPUSPARSE_INDEX_TYPE *h_Row, const ElemType *h_Val,
+            const size_t nz, const size_t numRows, const size_t numCols);
+
+        void MaskColumnsValue(const Matrix<char>& columnsMask, ElemType val);
+
+        void SetColumn(const ElemType* colPointer, size_t colInd);
+        void SetColumn(const ElemType val, size_t colInd);
+        void SetColumn(const Matrix<ElemType>& valMat, size_t colInd);
+
+        void SetDiagonalValue(const ElemType v);
+        void SetDiagonalValue(const Matrix<ElemType>& vector);
+        void SetUniformRandomValue(const ElemType low, const ElemType high, unsigned long seed=USE_TIME_BASED_SEED);
+        void SetGaussianRandomValue(const ElemType mean, const ElemType sigma, unsigned long seed=USE_TIME_BASED_SEED);
+        void SetUniformRandomMask(const ElemType maskRate, const ElemType scaleValue, unsigned long seed=USE_TIME_BASED_SEED); 
+        void AddGaussianRandomValue(const ElemType mean, const ElemType sigma, unsigned long seed=USE_TIME_BASED_SEED);
+        Matrix<ElemType>& AssignNoiseContrastiveEstimation(const Matrix<ElemType>& a, const Matrix<ElemType>& b, const Matrix<ElemType>& c, const Matrix<ElemType>& bias, Matrix<ElemType>& tmp);
+
+        Matrix<ElemType>& AssignNCEDerivative(const Matrix<ElemType>& tmp, const Matrix<ElemType>& a, const Matrix<ElemType>& b, const Matrix<ElemType>& c, size_t inputIndex);
+        Matrix<ElemType>& AssignSoftmaxSum(const Matrix<ElemType>& a, const Matrix<ElemType>& softmax);
+        Matrix<ElemType>& AssignNceUnnormalizedEval(const Matrix<ElemType>& a, const Matrix<ElemType>& b, const Matrix<ElemType>& c, const Matrix<ElemType>& bias);
+
+        Matrix<ElemType> Transpose(); // This method doesn't change state of Matrix. It should be a const function
+        Matrix<ElemType>& AssignTransposeOf (const Matrix<ElemType>& a);
+
+        Matrix<ElemType>& operator+= (const ElemType alpha);
+        Matrix<ElemType> operator+ (const ElemType alpha) const;
+        Matrix<ElemType>& AssignSumOf(const ElemType alpha, const Matrix<ElemType>& a);
+
+        Matrix<ElemType>& operator+= (const Matrix<ElemType>& a);
+        Matrix<ElemType> operator+ (const Matrix<ElemType>& a) const;
+        Matrix<ElemType>& AssignSumOf(const Matrix<ElemType>& a, const Matrix<ElemType>& b);
+
+        Matrix<ElemType>& operator-= (const ElemType alpha);
+        Matrix<ElemType> operator- (const ElemType alpha) const;
+        Matrix<ElemType>& AssignDifferenceOf(const ElemType alpha, const Matrix<ElemType>& a);
+        Matrix<ElemType>& AssignDifferenceOf(const Matrix<ElemType>& a, const ElemType alpha);
+
+        Matrix<ElemType>& operator-= (const Matrix<ElemType>& a);
+        Matrix<ElemType> operator- (const Matrix<ElemType>& a) const;
+        Matrix<ElemType>& AssignDifferenceOf(const Matrix<ElemType>& a, const Matrix<ElemType>& b);
+
+        Matrix<ElemType>& operator*= (const ElemType alpha);
+        Matrix<ElemType> operator* (const ElemType alpha) const;
+        Matrix<ElemType>& AssignProductOf(const ElemType alpha, const Matrix<ElemType>& a);
+
+        Matrix<ElemType> operator* (const Matrix<ElemType>& a) const;
+        Matrix<ElemType>& AssignProductOf (const Matrix<ElemType>& a, const bool transposeA, const Matrix<ElemType>& b, const bool transposeB); // this = a * b
+        Matrix<ElemType>& Assign1x1ProductOf(const Matrix<ElemType>& a1x1, const Matrix<ElemType>& b); // this = a * b, where a is 1x1
+
+        Matrix<ElemType>& operator/= (ElemType alpha);
+        Matrix<ElemType> operator/ (ElemType alpha) const;        
+
+        Matrix<ElemType>& operator^= (ElemType alpha); //element-wise power
+        Matrix<ElemType> operator^ (ElemType alpha) const; //element-wise power
+        Matrix<ElemType>& AssignElementPowerOf(const Matrix<ElemType>& a, const ElemType power);
+
+        Matrix<ElemType>& ElementMultiplyWith (const Matrix<ElemType>& a);
+        Matrix<ElemType>& AssignElementProductOf (const Matrix<ElemType>& a, const Matrix<ElemType>& b);
+        Matrix<ElemType>& AddElementProductOf (const Matrix<ElemType>& a, const Matrix<ElemType>& b);
+
+        Matrix<ElemType>& AssignElementDivisionOf (const Matrix<ElemType>& a, const Matrix<ElemType>& b);
+        Matrix<ElemType>& ElementDivideBy(const Matrix<ElemType>& a);
+
+        Matrix<ElemType>& ColumnElementMultiplyWith(const Matrix<ElemType>& a);
+        Matrix<ElemType>& RowElementMultiplyWith(const Matrix<ElemType>& a);
+
+        Matrix<ElemType>& ColumnElementDivideBy(const Matrix<ElemType>& a);
+        Matrix<ElemType>& RowElementDivideBy(const Matrix<ElemType>& a);
+
+        Matrix<ElemType>& ElementInverse ();
+        Matrix<ElemType>& AssignElementInverseOf (const Matrix<ElemType>& a);
+
+        Matrix<ElemType>& InplaceLinearRectifierDerivative();
+        Matrix<ElemType>& AssignLinearRectifierDerivativeOf (const Matrix<ElemType>& a);
+
+        Matrix<ElemType>& InplaceSigmoidDerivative();
+        Matrix<ElemType>& AssignSigmoidDerivativeOf (const Matrix<ElemType>& a);
+
+        Matrix<ElemType>& InplaceSigmoid ();
+        Matrix<ElemType>& AssignSigmoidOf (const Matrix<ElemType>& a);
+
+        Matrix<ElemType>& InplaceTanh ();
+        Matrix<ElemType>& AssignTanhOf (const Matrix<ElemType>& a);
+
+        Matrix<ElemType>& InplaceLogSoftmax (const bool isColWise);
+        Matrix<ElemType>& AssignLogSoftmaxOf (const Matrix<ElemType>& a, const bool isColWise);
+
+        Matrix<ElemType>& InplaceHardmax(const bool isColWise);
+        Matrix<ElemType>& AssignHardmaxOf(const Matrix<ElemType>& a, const bool isColWise);
+
+        //sequence training 
+        Matrix<ElemType>& DropFrame(const Matrix<ElemType>& label, const Matrix<ElemType>& gamma, const ElemType & threshhold);
+        Matrix<ElemType>& AssignSequenceError(const ElemType hsmoothingWeight, const Matrix<ElemType>& label, const Matrix<ElemType>& dnnoutput, const Matrix<ElemType>& gamma, ElemType alpha);
+        Matrix<ElemType>& InplaceSqrt ();
+        Matrix<ElemType>& AssignSqrtOf (const Matrix<ElemType>& a);
+
+        Matrix<ElemType>& InplaceExp ();
+        Matrix<ElemType>& AssignExpOf (const Matrix<ElemType>& a);
+
+        Matrix<ElemType>& InplaceLog ();
+        Matrix<ElemType>& AssignLogOf (const Matrix<ElemType>& a);
+
+        Matrix<ElemType>& InplaceCosine ();
+        Matrix<ElemType>& AssignCosineOf (const Matrix<ElemType>& a);
+
+        Matrix<ElemType>& InplaceNegativeSine ();
+        Matrix<ElemType>& AssignNegativeSineOf (const Matrix<ElemType>& a);
+
+        Matrix<ElemType>& InplaceLog10 ();
+        Matrix<ElemType>& AssignLog10Of (const Matrix<ElemType>& a);
+
+        Matrix<ElemType>& InplaceAbs ();
+        Matrix<ElemType>& AssignAbsOf (const Matrix<ElemType>& a);
+
+        Matrix<ElemType>& InplaceTruncateBottom (const ElemType threshold);
+        Matrix<ElemType>& AssignTruncateBottomOf (const Matrix<ElemType>& a, const ElemType threshold);
+        Matrix<ElemType>& InplaceTruncateTop (const ElemType threshold);
+        Matrix<ElemType>& AssignTruncateTopOf (const Matrix<ElemType>& a, const ElemType threshold);
+        Matrix<ElemType>& InplaceTruncate (const ElemType threshold);
+        Matrix<ElemType>& InplaceSoftThreshold(const ElemType threshold);
+        void InplaceTranspose();
+
+        Matrix<ElemType>& SetToZeroIfAbsLessThan (const ElemType threshold);
+
+        DeviceBoundNumber<ElemType> Sum_AsDeviceBoundNum() const;
+        ElemType SumOfAbsElements () const; //sum of all abs(elements)
+        ElemType SumOfElements () const; //sum of all elements
+        Matrix<ElemType>& AssignSumOfElements(const Matrix<ElemType>& a);
+
+        ElemType LogAddSumOfElements() const;
+
+        Matrix<ElemType>&  AssignToRowSliceValuesOf(const Matrix<ElemType>& a, const size_t startIndex, const size_t numRows);
+        Matrix<ElemType>&  AssignRowSliceValuesOf(const Matrix<ElemType>& a, const size_t startIndex, const size_t numRows);
+        Matrix<ElemType>&  AddToRowSliceValuesOf(const Matrix<ElemType>& a, const size_t startIndex, const size_t numRows); 
+        Matrix<ElemType>&  AddWithRowSliceValuesOf(const Matrix<ElemType>& a, const size_t startIndex, const size_t numRows);
+        //Matrix<ElemType>&  AssignRowStackValuesOf(const std::vector<const Matrix<ElemType>*>& inputMatrices, const size_t sliceStartCol, const size_t sliceNumCols);
+
+        Matrix<ElemType>&  AssignRepeatOf(const Matrix<ElemType>& a, const size_t numRowRepeats, const size_t numColRepeats);
+        Matrix<ElemType>&  AddToRowRepeatValuesOf(const Matrix<ElemType>& a, const size_t numRepeats);
+
+        Matrix<ElemType>&  AssignPositiveAndShiftedNegSample(const Matrix<ElemType>& a, const size_t posNumber, const size_t negNumber, const size_t shiftNumber);
+        Matrix<ElemType>&  AddFoldedPositiveAndShiftedNegSample(const Matrix<ElemType>& a, const size_t posNumber, const size_t negNumber, const size_t shiftNumber);
+        
+        bool IsEqualTo(const Matrix<ElemType>& a, const ElemType threshold = 1e-8) const;
+
+        static void VectorSum(const Matrix<ElemType>& a, Matrix<ElemType>& c, const bool isColWise);
+
+        void VectorNorm1(Matrix<ElemType>& c, const bool isColWise) const;
+        Matrix<ElemType>& AssignVectorNorm1Of(Matrix<ElemType>& a, const bool isColWise);       // TODO: arg should be const
+
+        void VectorNorm2(Matrix<ElemType>& c, const bool isColWise) const;
+        Matrix<ElemType>& AssignVectorNorm2Of(Matrix<ElemType>& a, const bool isColWise);       // TODO: arg should be const
+
+        void VectorNormInf(Matrix<ElemType>& c, const bool isColWise) const;
+        Matrix<ElemType>& AssignVectorNormInfOf(Matrix<ElemType>& a, const bool isColWise);
+
+        Matrix<ElemType>& AssignInnerProductOf(const Matrix<ElemType>& a, const Matrix<ElemType>& b, const bool isColWise);
+        Matrix<ElemType>& AssignKhatriRaoProductOf(const Matrix<ElemType>& a, const Matrix<ElemType>& b);
+        Matrix<ElemType>& AddColumnReshapeProductOf(const Matrix<ElemType>& a, const Matrix<ElemType>& b, const bool transposeAColumn);
+
+        Matrix<ElemType>& AddWithScaleOf(ElemType alpha, const Matrix<ElemType>& a);    // this += alpha * a
+
+        ElemType FrobeniusNorm() const;
+        Matrix<ElemType>& AssignFrobeniusNormOf(const Matrix<ElemType>& a);
+
+        ElemType MatrixNormInf() const;
+        ElemType MatrixNorm1() const;
+        ElemType MatrixNorm0() const; //number of non-zero elemets
+        Matrix<ElemType>& AssignSignOf(const Matrix<ElemType>& a);
+        Matrix<ElemType>& AddSignOf(const Matrix<ElemType>& a);
+        void VectorMax(Matrix<ElemType>& maxIndexes, Matrix<ElemType>& maxValues, const bool isColWise) const;
+        void VectorMax(Matrix<ElemType>& maxIndexes, Matrix<ElemType>& maxValues, const bool isColWise, int topK) const;
+        void VectorMin(Matrix<ElemType>& minIndexes, Matrix<ElemType>& minValues, const bool isColWise) const;
+
+        Matrix<ElemType>&  AssignNumOfDiff(const Matrix<ElemType>& a, const Matrix<ElemType>& b, bool searchInCol = false); 
+
+        Matrix<ElemType>& AssignInnerProductOfMatrices(const Matrix<ElemType>& a, const Matrix<ElemType>& b); //this method will resize(1,1) first
+
+        bool HasNan (const char * name) const;
+        size_t CountNanInf() const;
+
+        void Print(const char* matrixName, size_t rowStart, size_t rowEnd, size_t colStart, size_t colEnd) const;
+        void Print(const char* matrixName = nullptr) const; //print whole matrix. can be expensive
+
+        Matrix<ElemType>& AssignPackedConvolutionInput(const Matrix<ElemType>& inputSubBatch, 
+                                                 const size_t inputWidth, const size_t inputHeight, const size_t inputChannels,
+                                                 const size_t outputWidth, const size_t outputHeight, const size_t outputChannels,
+                                                 const size_t kernelWidth, const size_t kernelHeight, const size_t horizontalSubsample, const size_t verticalSubsample, 
+                                                 const bool zeroPadding = false); 
+        Matrix<ElemType>& UnpackConvolutionInput(Matrix<ElemType>& inputSubBatch, 
+                                                 const size_t inputWidth, const size_t inputHeight, const size_t inputChannels,
+                                                 const size_t outputWidth, const size_t outputHeight, const size_t outputChannels,
+                                                 const size_t kernelWidth, const size_t kernelHeight, const size_t horizontalSubsample, const size_t verticalSubsample, 
+                                                 const bool zeroPadding = false) const; 
+        Matrix<ElemType>& AssignMaxPoolingResult(const Matrix<ElemType>& inputBatch, const size_t channels, 
+                                                 const size_t inputWidth, const size_t inputHeight,  const size_t inputSizePerSample, 
+                                                 const size_t outputWidth, const size_t outputHeight, const size_t outputSizePerSample, 
+                                                 const size_t windowWidth, const size_t windowHeight, const size_t horizontalSubsample, const size_t verticalSubsample);
+        Matrix<ElemType>& AddMaxPoolingGradient(const Matrix<ElemType>& outputGradientBatch, const Matrix<ElemType>& inputBatch, const Matrix<ElemType>& outputBatch, 
+                                                 const size_t channels, 
+                                                 const size_t inputWidth, const size_t inputHeight, const size_t inputSizePerSample, 
+                                                 const size_t outputWidth, const size_t outputHeight, const size_t outputSizePerSample, 
+                                                 const size_t windowWidth, const size_t windowHeight, const size_t horizontalSubsample, const size_t verticalSubsample);
+        Matrix<ElemType>& AssignAveragePoolingResult(const Matrix<ElemType>& inputBatch, const size_t channels, 
+                                                 const size_t inputWidth, const size_t inputHeight,  const size_t inputSizePerSample, 
+                                                 const size_t outputWidth, const size_t outputHeight, const size_t outputSizePerSample, 
+                                                 const size_t windowWidth, const size_t windowHeight, const size_t horizontalSubsample, const size_t verticalSubsample);
+        Matrix<ElemType>& AddAveragePoolingGradient(const Matrix<ElemType>& outputGradientBatch, 
+                                                 const size_t channels, 
+                                                 const size_t inputWidth, const size_t inputHeight, const size_t inputSizePerSample, 
+                                                 const size_t outputWidth, const size_t outputHeight, const size_t outputSizePerSample, 
+                                                 const size_t windowWidth, const size_t windowHeight, const size_t horizontalSubsample, const size_t verticalSubsample);
+    public:
+        // TODO: why are these not static? And why are they here?
+        ElemType Exp10(ElemType num); 
+        ElemType Mod(ElemType x , ElemType y);
+        ElemType LogAdd(ElemType x, ElemType y);
+
+    public:
+        static DEVICEID_TYPE GetBestGPUDeviceId();
+
+        //static BLAS functions
+
+        // singular value decomposition of A as A = U*SIGMA*VT
+        static void SVD(const Matrix<ElemType>& A, Matrix<ElemType>& SIGMA, Matrix<ElemType>& U, Matrix<ElemType>& VT, Matrix<ElemType>& W);
+
+        static void MultiplyAndWeightedAdd(ElemType alpha, const Matrix<ElemType>& a, const bool transposeA, const Matrix<ElemType>& b, const bool transposeB, ElemType beta, Matrix<ElemType>& c); // SGEMM
+        static void MultiplyAndAdd(const Matrix<ElemType>& a, const bool transposeA, const Matrix<ElemType>& b, const bool transposeB, Matrix<ElemType>& c);
+        static void Multiply(const Matrix<ElemType>& a, const bool transposeA, const Matrix<ElemType>& b, const bool transposeB, Matrix<ElemType>& c);
+        static void Multiply(const Matrix<ElemType>& a, const Matrix<ElemType>& b, Matrix<ElemType>& c);
+        static void Multiply1x1AndWeightedAdd(ElemType alpha, const Matrix<ElemType>& a, const Matrix<ElemType>& b, ElemType beta, Matrix<ElemType>& c);
+        static void ConvolveAndWeightedAdd(ElemType alpha, const Matrix<ElemType>& a, const bool transposeA, const Matrix<ElemType>& b, const bool transposeB, ElemType beta, Matrix<ElemType>& c, int numChannels, size_t horizontalSubsample, bool padding, bool channelwise);
+
+        static void ScaleAndAdd(ElemType alpha, const Matrix<ElemType>& a, Matrix<ElemType>& c);
+        static void ScaleAndAdd(ElemType alpha, const Matrix<ElemType>& a, ElemType beta, Matrix<ElemType>& c);
+        static void AddScaledDifference(const ElemType alpha, const Matrix<ElemType>& a, const Matrix<ElemType>& b, Matrix<ElemType>& c);
+        static void AssignScaledDifference(const ElemType alpha, const Matrix<ElemType>& a, const Matrix<ElemType>& b, Matrix<ElemType>& c);
+        static void AddScaledDifference(const Matrix<ElemType>& alpha, const Matrix<ElemType>& a, const Matrix<ElemType>& b, Matrix<ElemType>& c);  // c += alpha * (a - b)
+        static void AssignScaledDifference(const Matrix<ElemType>& alpha, const Matrix<ElemType>& a, const Matrix<ElemType>& b, Matrix<ElemType>& c);
+
+        static void AddElementToElement(const Matrix<ElemType>& a, const size_t ai, const size_t aj, Matrix<ElemType>& c, const size_t ci, const size_t cj); 
+        //static void AddLogElementToElement(const Matrix<ElemType>& a, const size_t ai, const size_t aj, Matrix<ElemType>& c, const size_t ci, const size_t cj); 
+        static void AssignElementToElement(const Matrix<ElemType>& a, const size_t ai, const size_t aj, Matrix<ElemType>& c, const size_t ci, const size_t cj); 
+        static void MinusOneAt(Matrix<ElemType>& c, const size_t position);
+
+        static void Scale(ElemType alpha, Matrix<ElemType>& a);
+        static void Scale(const Matrix<ElemType>& alpha, Matrix<ElemType>& a); //In this case Matrix alpha must be 1x1
+        static void Scale(ElemType alpha, const Matrix<ElemType>& a, Matrix<ElemType>& c);
+        static void InnerProduct (const Matrix<ElemType>& a, const Matrix<ElemType>& b, Matrix<ElemType>& c, const bool isColWise);
+        static ElemType InnerProductOfMatrices(const Matrix<ElemType>& a, const Matrix<ElemType>& b);
+        static void ElementWisePower (ElemType alpha, const Matrix<ElemType>& a, Matrix<ElemType>& c);
+
+        static bool AreEqual(const Matrix<ElemType>& a, const Matrix<ElemType>& b, const ElemType threshold = 1e-8);
+        static bool HasElement(const Matrix<ElemType>& a, const ElemType value = 0.0);
+
+        static void TensorShuffleScaleAndAdd(ElemType keepWeight, const Matrix<ElemType>& a, size_t D, size_t S, size_t M, size_t K, size_t T, ElemType scaleFactor, const Matrix<ElemType>& b, Matrix<ElemType>& c);
+    public:
+        void Read(File& stream);
+        void Write(File& stream) const;
+
+        Matrix<ElemType>& Shift(const Matrix<ElemType>& a, int shift);
+
+        Matrix<ElemType>& AssignElementProductOfWithShiftNeg(const Matrix<ElemType>& a, const Matrix<ElemType>& b, size_t shift, size_t negnumber);
+        Matrix<ElemType>& AssignInnerProductOfWithShiftNeg(const Matrix<ElemType>& a, const Matrix<ElemType>& b, const bool isColWise, size_t shift, size_t negnumber);
+        static void InnerProductWithShiftNeg(const Matrix<ElemType>& a, const Matrix<ElemType>& b, Matrix<ElemType>& c, const bool isColWise, size_t shift, size_t negnumber);
+        Matrix<ElemType>& GetARowByIndex(const Matrix<ElemType>& a, size_t index);
+        static void ConductRowElementMultiplyWithShift(const Matrix<ElemType>& a, const Matrix<ElemType>& b, Matrix<ElemType>& c, size_t shift, bool bFirstmatrixfixed);
+        Matrix<ElemType>& AssignElementProductOfWithShift(const Matrix<ElemType>& a, const Matrix<ElemType>& b, size_t shift);
+
+    public:
+        static void RCRFBackwardCompute(const Matrix<ElemType>& alpha, Matrix<ElemType>& beta,
+            Matrix<ElemType>& functionValues, const Matrix<ElemType>& lbls,
+            const Matrix<ElemType>& pos_scores, const Matrix<ElemType>& pair_scores, const int shift);
+
+        static void RCRFTransGrdCompute(const Matrix<ElemType>& lbls,
+            const Matrix<ElemType>&   alpha,
+            const Matrix<ElemType>& beta,
+            const Matrix<ElemType>& pair_scores,
+            Matrix<ElemType>& grd,
+            const int startLbl, /// the time 0 start symbol in the output layer
+            const int shift);
+
+        template<typename T>
+        friend class MatrixQuantizer;
+
+        template<typename T>
+        friend class QuantizedMatrix;
+
+        template<typename T>
+        friend class Matrix;
+    };
+
+    // overload I/O operators
+    template<class ElemType>
+    File& operator>>(File& stream, Matrix<ElemType>& M) { M.Read(stream); return stream; }
+    template<class ElemType>
+    File& operator<<(File& stream, const Matrix<ElemType>& M) { M.Write(stream); return stream; }
+
+    typedef Matrix<float> SingleMatrix;
+    typedef Matrix<double> DoubleMatrix;
+}}}