--- conflicted
+++ resolved
@@ -243,10 +243,7 @@
     lr_schedule = learning_rate_schedule(0.003, UnitType.sample)
     ce = cross_entropy_with_softmax(combined_model.outputs[0], labels)
     pe = classification_error(combined_model.outputs[0], labels)
-<<<<<<< HEAD
     trainer_multitask = Trainer(combined_model.outputs[0], (ce, pe), sgd(ce.parameters, lr=lr_schedule))
-=======
-    trainer_multitask = Trainer(combined_model.outputs[0], ce, pe, sgd(ce.parameters, lr=lr_schedule))
 
 
 def test_trainer_with_some_params_not_learned():
@@ -266,7 +263,7 @@
     pe = classification_error(z, labels)
 
     lr_per_sample = learning_rate_schedule(0.1, UnitType.sample)
-    trainer = Trainer(z, ce, pe, sgd([W], lr_per_sample))
+    trainer = Trainer(z, (ce, pe), sgd([W], lr_per_sample))
 
     x_value = [[1, 1],[2, 2]]
     label_value = [[0, 1], [1, 0]]
@@ -306,5 +303,4 @@
 
     x0 = [[1, 1],[2, 2]]
     with pytest.raises(RuntimeError):
-        model.forward({x : x0}, model.outputs)
->>>>>>> ea184856
+        model.forward({x : x0}, model.outputs)