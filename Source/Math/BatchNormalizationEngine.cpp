//
// Copyright (c) Microsoft. All rights reserved.
// Licensed under the MIT license. See LICENSE.md file in the project root for full license information.
//

#include "stdafx.h"
#include "BatchNormalizationEngine.h"
#include "CuDnnFactories.h"

namespace Microsoft { namespace MSR { namespace CNTK {

template <class ElemType>
<<<<<<< HEAD
void BatchNormEngine<ElemType>::Forward(const Mat& in, const Mat& scale, const Mat& bias, double expAvgFactor, double blendFactor, Mat& runMean, Mat& runVariance,
                                        Mat& out, double epsilon, Mat& saveMean, Mat& saveInvStdDev)
=======
void BatchNormEngine<ElemType>::Forward(const Mat& in, const Mat& scale, const Mat& bias, bool inferenceOnly, double expAvgFactor, double blendFactor, Mat& runMean, Mat& runVariance,
                                        Mat& out, double epsilon, Mat& savedMean, Mat& savedInvStdDev)
>>>>>>> 8dfb1e28
{
    assert(in.GetNumRows() == m_inOutT.GetNumElements());
    assert(out.GetNumRows() == m_inOutT.GetNumElements());
    assert(in.GetNumCols() == out.GetNumCols());
    assert(std::isfinite(expAvgFactor) && (0 <= expAvgFactor && expAvgFactor <= 1));
    assert(std::isfinite(blendFactor) && (0 <= blendFactor && blendFactor <= 1));
    // In inference mode, must only use runnig statististics
    assert(!inferenceOnly || ((expAvgFactor == 0.0) && (blendFactor == 1.0)));
    assert(std::isfinite(epsilon) && epsilon > 0);
    if (!m_spatial)
    {
        assert(m_inOutT.GetNumElements() == scale.GetNumRows());
        assert(m_inOutT.GetNumElements() == bias.GetNumRows());
        assert(m_inOutT.GetNumElements() == runMean.GetNumRows());
        assert(m_inOutT.GetNumElements() == runVariance.GetNumRows());
    }
    else
    {
        assert((m_inOutT.GetNumElements() % scale.GetNumRows()) == 0);
        assert((m_inOutT.GetNumElements() % bias.GetNumRows()) == 0);
        assert((m_inOutT.GetNumElements() % runMean.GetNumRows()) == 0);
        assert((m_inOutT.GetNumElements() % runVariance.GetNumRows()) == 0);
    }
    assert(scale.GetNumCols() == 1);
    assert(bias.GetNumCols() == 1);
    assert(runMean.GetNumCols() == 1);
    assert(runVariance.GetNumCols() == 1);

    EnsureCompatible();
<<<<<<< HEAD
    ForwardCore(in, scale, bias, expAvgFactor, blendFactor, runMean, runVariance, out, epsilon, saveMean, saveInvStdDev);
=======
    ForwardCore(in, scale, bias, inferenceOnly, expAvgFactor, blendFactor, runMean, runVariance, out, epsilon, savedMean, savedInvStdDev);
>>>>>>> 8dfb1e28

    if (!inferenceOnly)
    {
        assert(!savedMean.IsEmpty());
        assert(!savedInvStdDev.IsEmpty());
        if (!m_spatial)
        {
            assert(m_inOutT.GetNumElements() == savedMean.GetNumRows());
            assert(m_inOutT.GetNumElements() == savedInvStdDev.GetNumRows());
        }
        else
        {
            assert((m_inOutT.GetNumElements() % savedMean.GetNumRows()) == 0);
            assert((m_inOutT.GetNumElements() % savedInvStdDev.GetNumRows()) == 0);
        }
        assert(savedMean.GetNumCols() == 1);
        assert(savedInvStdDev.GetNumCols() == 1);
    }
}

template <class ElemType>
void BatchNormEngine<ElemType>::Backward(const Mat& in, const Mat& srcGrad, Mat& grad, const Mat& scale, double blendFactor,
                                         const Mat& savedMean, const Mat& savedInvStdDev, Mat& scaleGrad, Mat& biasGrad)
{
    assert(!savedMean.IsEmpty());
    assert(!savedInvStdDev.IsEmpty());
    EnsureCompatible();
    BackwardCore(in, srcGrad, grad, scale, blendFactor, savedMean, savedInvStdDev, scaleGrad, biasGrad);
}

template <class ElemType>
class CntkBatchNormEngine : public BatchNormEngine<ElemType>
{
public:
    using Base = BatchNormEngine<ElemType>;
    using typename Base::Mat;

public:
    CntkBatchNormEngine(DEVICEID_TYPE deviceId, const TensorShape& inOutT,
                        bool spatial, ImageLayoutKind imageLayout)
                        : Base(deviceId, inOutT, spatial, imageLayout)
    {
    }

protected:
    using Base::m_deviceId;
    using Base::m_imageLayout;
    using Base::m_inOutT;
    using Base::m_spatial;

    void EnsureCompatible() override
    {
        if (m_spatial && m_imageLayout == ImageLayoutKind::HWC)
            InvalidArgument("CNTK batch normalization supports only cudnn(CHW) layout.");
    }

<<<<<<< HEAD
    void ForwardCore(const Mat& in, const Mat& scale, const Mat& bias, double expAvgFactor, double blendFactor, Mat& runMean, Mat& runVariance,
                     Mat& out, double epsilon, Mat& saveMean, Mat& saveInvStdDev) override
    {
        in.BatchNormalizationForward(scale, bias, expAvgFactor, blendFactor, runMean, runVariance, out, epsilon, saveMean, saveInvStdDev);
=======
    void ForwardCore(const Mat& in, const Mat& scale, const Mat& bias, bool inferenceOnly, double expAvgFactor, double blendFactor, Mat& runMean, Mat& runVariance,
                     Mat& out, double epsilon, Mat& savedMean, Mat& savedInvStdDev) override
    {
        in.BatchNormalizationForward(scale, bias, inferenceOnly, expAvgFactor, blendFactor, runMean, runVariance, out, epsilon, savedMean, savedInvStdDev);
>>>>>>> 8dfb1e28
    }

    void BackwardCore(const Mat& in, const Mat& srcGrad, Mat& grad, const Mat& scale, double blendFactor, const Mat& savedMean, const Mat& savedInvStdDev,
                      Mat& scaleGrad, Mat& biasGrad) override
    {
        srcGrad.BatchNormalizationBackward(in, grad, scale, blendFactor, savedMean, savedInvStdDev, scaleGrad, biasGrad);
    }
};

template class CntkBatchNormEngine<float>;
template class CntkBatchNormEngine<double>;

template <typename T> bool HasFlag(T src, T testFlag)
{
    return ((int)src & (int)testFlag) != 0;
}

template <class ElemType>
std::unique_ptr<BatchNormEngine<ElemType>> BatchNormEngine<ElemType>::Create(DEVICEID_TYPE deviceId, const TensorShape& inOutT,
                                                                             bool spatial, ImageLayoutKind imageLayout,
                                                                             BatchNormEngineKind enabledEngines)
{
    // Use CNTK as default batch norm engine.
    if (HasFlag(enabledEngines, BatchNormEngineKind::Cntk))
    {
        fprintf(stderr, "Using CNTK batch normalization engine.\n");
        return std::make_unique<CntkBatchNormEngine<ElemType>>(deviceId, inOutT, spatial, imageLayout);
    }

    if (HasFlag(enabledEngines, BatchNormEngineKind::CuDnn))
    {
        fprintf(stderr, "Using cuDNN batch normalization engine.\n");
        return CuDnnBatchNormEngineFactory<ElemType>::Create(deviceId, inOutT, spatial, imageLayout);
    }

    RuntimeError("Could not find appropriate batch normalization engine.");
}

template class BatchNormEngine<float>;
template class BatchNormEngine<double>;

}}}<|MERGE_RESOLUTION|>--- conflicted
+++ resolved
@@ -10,13 +10,8 @@
 namespace Microsoft { namespace MSR { namespace CNTK {
 
 template <class ElemType>
-<<<<<<< HEAD
-void BatchNormEngine<ElemType>::Forward(const Mat& in, const Mat& scale, const Mat& bias, double expAvgFactor, double blendFactor, Mat& runMean, Mat& runVariance,
-                                        Mat& out, double epsilon, Mat& saveMean, Mat& saveInvStdDev)
-=======
 void BatchNormEngine<ElemType>::Forward(const Mat& in, const Mat& scale, const Mat& bias, bool inferenceOnly, double expAvgFactor, double blendFactor, Mat& runMean, Mat& runVariance,
                                         Mat& out, double epsilon, Mat& savedMean, Mat& savedInvStdDev)
->>>>>>> 8dfb1e28
 {
     assert(in.GetNumRows() == m_inOutT.GetNumElements());
     assert(out.GetNumRows() == m_inOutT.GetNumElements());
@@ -46,11 +41,7 @@
     assert(runVariance.GetNumCols() == 1);
 
     EnsureCompatible();
-<<<<<<< HEAD
-    ForwardCore(in, scale, bias, expAvgFactor, blendFactor, runMean, runVariance, out, epsilon, saveMean, saveInvStdDev);
-=======
     ForwardCore(in, scale, bias, inferenceOnly, expAvgFactor, blendFactor, runMean, runVariance, out, epsilon, savedMean, savedInvStdDev);
->>>>>>> 8dfb1e28
 
     if (!inferenceOnly)
     {
@@ -107,17 +98,10 @@
             InvalidArgument("CNTK batch normalization supports only cudnn(CHW) layout.");
     }
 
-<<<<<<< HEAD
-    void ForwardCore(const Mat& in, const Mat& scale, const Mat& bias, double expAvgFactor, double blendFactor, Mat& runMean, Mat& runVariance,
-                     Mat& out, double epsilon, Mat& saveMean, Mat& saveInvStdDev) override
-    {
-        in.BatchNormalizationForward(scale, bias, expAvgFactor, blendFactor, runMean, runVariance, out, epsilon, saveMean, saveInvStdDev);
-=======
     void ForwardCore(const Mat& in, const Mat& scale, const Mat& bias, bool inferenceOnly, double expAvgFactor, double blendFactor, Mat& runMean, Mat& runVariance,
                      Mat& out, double epsilon, Mat& savedMean, Mat& savedInvStdDev) override
     {
         in.BatchNormalizationForward(scale, bias, inferenceOnly, expAvgFactor, blendFactor, runMean, runVariance, out, epsilon, savedMean, savedInvStdDev);
->>>>>>> 8dfb1e28
     }
 
     void BackwardCore(const Mat& in, const Mat& srcGrad, Mat& grad, const Mat& scale, double blendFactor, const Mat& savedMean, const Mat& savedInvStdDev,
