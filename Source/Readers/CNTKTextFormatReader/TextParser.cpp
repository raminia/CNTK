//
// Copyright (c) Microsoft. All rights reserved.
// Licensed under the MIT license. See LICENSE.md file in the project root for full license information.
//

#include "stdafx.h"
#include <cfloat>
#include <inttypes.h>
#include "Indexer.h"
#include "TextParser.h"
#include "TextReaderConstants.h"

#define isNumber(c) ((c >= '0' && c <= '9'))
#define isSign(c) ((c == '-' || c == '+'))
#define isE(c) ((c == 'e' || c == 'E'))

namespace Microsoft { namespace MSR { namespace CNTK {

enum State {
    Init = 0,
    Sign,
    IntegralPart,
    Period,
    FractionalPart,
    TheLetterE,
    ExponentSign,
    Exponent
};

template <class ElemType>
TextParser<ElemType>::TextParser(const TextConfigHelper& helper)
    : TextParser(helper.GetFilePath(), helper.GetStreams())
{
    SetTraceLevel(helper.GetTraceLevel());
    SetMaxAllowedErrors(helper.GetMaxAllowedErrors());
    SetChunkCacheSize(helper.GetNumChunksToCache());
    SetChunkSize(helper.GetChunkSize());
    SetSkipSequenceIds(helper.ShouldSkipSequenceIds());

    Initialize();
}

template <class ElemType>
TextParser<ElemType>::TextParser(const std::wstring& filename, const vector<StreamDescriptor>& streams) 
    : m_filename(filename),
    m_numberOfStreams(streams.size()),
    m_streamInfos(m_numberOfStreams)
{
    assert(streams.size() > 0);

    m_file = fopenOrDie(m_filename, L"rbS");
    if (funicode(m_file)) 
    {
        RuntimeError("Found a UTF-16 BOM at the beginning of the input file %ls. "
            "UTF-16 encoding is currently not supported.", m_filename.c_str());
    }

    m_numAllowedErrors = 0;
    m_traceLevel = TraceLevel::Error;
    m_skipSequenceIds = false;

    m_maxAliasLength = 0;

    for (size_t i = 0; i < m_numberOfStreams; ++i)
    {
        const StreamDescriptor& stream = streams[i];
        const string& alias = stream.m_alias;
        if (m_maxAliasLength < alias.length())
        {
            m_maxAliasLength = alias.length();
        }
        m_aliasToIdMap[alias] = i;
        m_streamInfos[i].m_type = stream.m_storageType;
        m_streamInfos[i].m_sampleDimension = stream.m_sampleSize;

        auto streamDescription = std::make_shared<StreamDescription>(stream);
        streamDescription->m_sampleLayout = std::make_shared<TensorShape>(stream.m_sampleSize);
        m_streams.push_back(streamDescription);
    }

    assert(m_maxAliasLength > 0);

    m_bufferStart = new char[BUFFER_SIZE + 1];
    m_scratch = new char[m_maxAliasLength + 1];
}

template <class ElemType>
TextParser<ElemType>::~TextParser() 
{
    delete[] m_bufferStart;
    delete[] m_scratch;
    if (m_file) 
    {
        fclose(m_file);
    }
}

template <class ElemType>
void TextParser<ElemType>::Initialize()
{
    if (m_index) 
    {
        return;
    }

    m_index = Indexer(m_file, m_skipSequenceIds).Build();

    // it's still possible that the actual input data does not have sequence id column.
    m_skipSequenceIds = !m_index->m_hasSequenceIds; 

    assert(m_index);

    int64_t position = _ftelli64(m_file);
    if (position == -1L)
    {
        RuntimeError("Error retrieving file position in file %ls", m_filename.c_str());
    }

    m_fileOffsetStart = position;
    m_fileOffsetEnd = position;
}

template <class ElemType>
vector<StreamDescriptionPtr> TextParser<ElemType>::GetStreamDescriptions() const
{
    return m_streams;
}

<<<<<<< HEAD
size_t TextParser::GetTotalNumberOfChunks() 
=======
template <class ElemType>
size_t TextParser<ElemType>::GetTotalNumberOfChunks() 
>>>>>>> 46a59455
{
    return m_index->m_chunks.size();
}

<<<<<<< HEAD
void TextParser::FillSequenceDescriptions(SequenceDescriptions& timeline) const
=======
template <class ElemType>
void TextParser<ElemType>::FillSequenceDescriptions(SequenceDescriptions& timeline) const
>>>>>>> 46a59455
{
    timeline.resize(m_index->m_timeline.size());
    std::transform(
        m_index->m_timeline.begin(),
        m_index->m_timeline.end(),
        timeline.begin(),
        [](const SequenceDescription& desc)
    {
        return &desc;
    });
}

template <class ElemType>
TextParser<ElemType>::TextDataChunk::TextDataChunk(const ChunkDescriptor& descriptor) 
    : m_sequenceData(descriptor.m_numSequences)
{
    m_id = descriptor.m_id;
    m_sequenceRequestCount = 0;
}

<<<<<<< HEAD
vector<SequenceDataPtr> TextParser::TextDataChunk::GetSequence(size_t sequenceId)
{
    vector<SequenceDataPtr> sequence;
    #pragma omp critical
    {
        assert(m_sequenceRequestCount < m_sequencePtrMap.size());
        auto it = m_sequencePtrMap.find(sequenceId);
        assert(it != m_sequencePtrMap.end());
        if (++m_sequenceRequestCount == m_sequencePtrMap.size())
        {
            // all sequences in this chunk have been used up,
            // now it's time to remove it from the cache.
            // TODO: add to list of eviction candidates.
            // TODO: use thread-safe data-structure.
            m_parent.m_chunkCache.erase(m_id);
        }
        sequence = it->second;
    }
    return sequence;
=======
template <class ElemType>
vector<SequenceDataPtr> TextParser<ElemType>::TextDataChunk::GetSequence(size_t sequenceId)
{
    auto it = m_sequencePtrMap.find(sequenceId);
    assert(it != m_sequencePtrMap.end());
#pragma omp atomic
    ++m_sequenceRequestCount;
    return it->second;
>>>>>>> 46a59455
}

template <class ElemType>
ChunkPtr TextParser<ElemType>::GetChunk(size_t chunkId)
{
    ChunkPtr chunk;
    #pragma omp critical
    {
        auto it = m_chunkCache.find(chunkId);
        if (it != m_chunkCache.end())
        {
            chunk = it->second;
        }
        else 
        {
            const auto& chunkDescriptor = m_index->m_chunks[chunkId];
<<<<<<< HEAD
            auto textChunk = make_shared<TextDataChunk>(chunkDescriptor, *this);
            vector<Sequence> sequences(chunkDescriptor.m_numSequences);
            for (size_t i = 0; i < chunkDescriptor.m_numSequences; ++i)
            {
                size_t offset = chunkDescriptor.m_timelineOffset + i;
                const auto& sequenceDescriptor = m_index->m_timeline[offset];
                textChunk->m_sequenceData[i] = move(LoadSequence(!m_skipSequenceIds, sequenceDescriptor));
                const auto& sequenceData = textChunk->m_sequenceData[i];
                vector<SequenceDataPtr> sequencePtrs(m_numberOfStreams);
                for (size_t j = 0; j < m_numberOfStreams; ++j)
                {
                    const StreamInfo& stream = m_streamInfos[j];
                    if (stream.m_type == StorageType::dense)
                    {
                        DenseData* loadedData = (DenseData*)(sequenceData[j].get());
                        auto data = make_shared<DenseSequenceData>();
                        data->m_data = loadedData->m_buffer.data();
                        data->m_sampleLayout = m_streams[j]->m_sampleLayout;
                        data->m_numberOfSamples = loadedData->m_numberOfSamples;
                        data->m_chunk = textChunk;
                        data->m_id = sequenceDescriptor.m_id;
                        sequencePtrs[j] = data;
                    }
                    else
                    {
                        SparseData* loadedData = (SparseData*)(sequenceData[j].get());
                        auto data = make_shared<SparseSequenceData>();
                        data->m_data = loadedData->m_buffer.data();
                        data->m_indices = move(loadedData->m_indices);
                        data->m_chunk = textChunk;
                        data->m_id = sequenceDescriptor.m_id;
                        sequencePtrs[j] = data;
                    }
                }
                textChunk->m_sequencePtrMap[sequenceDescriptor.m_id] = move(sequencePtrs);
            }

            // TODO: implement cache eviction. 
            m_chunkCache[chunkId] = textChunk;
=======
            auto textChunk = make_shared<TextDataChunk>(chunkDescriptor);
            vector<Sequence<ElemType>> sequences(chunkDescriptor.m_numSequences);
            for (size_t i = 0; i < chunkDescriptor.m_numSequences; ++i)
            {
                size_t offset = chunkDescriptor.m_timelineOffset + i;
                const auto& sequenceDescriptor = m_index->m_timeline[offset];
                textChunk->m_sequenceData[i] = move(LoadSequence(!m_skipSequenceIds, sequenceDescriptor));
                const auto& sequenceData = textChunk->m_sequenceData[i];
                vector<SequenceDataPtr> sequencePtrs(m_numberOfStreams);
                for (size_t j = 0; j < m_numberOfStreams; ++j)
                {
                    const StreamInfo& stream = m_streamInfos[j];
                    if (stream.m_type == StorageType::dense)
                    {
                        DenseData<ElemType>* loadedData = (DenseData<ElemType>*)(sequenceData[j].get());
                        auto data = make_shared<DenseSequenceData>();
                        data->m_data = loadedData->m_buffer.data();
                        data->m_sampleLayout = m_streams[j]->m_sampleLayout;
                        data->m_numberOfSamples = loadedData->m_numberOfSamples;
                        data->m_chunk = textChunk;
                        data->m_id = sequenceDescriptor.m_id;
                        sequencePtrs[j] = data;
                    }
                    else
                    {
                        SparseData<ElemType>* loadedData = (SparseData<ElemType>*)(sequenceData[j].get());
                        auto data = make_shared<SparseSequenceData>();
                        data->m_data = loadedData->m_buffer.data();
                        data->m_indices = move(loadedData->m_indices);
                        data->m_chunk = textChunk;
                        data->m_id = sequenceDescriptor.m_id;
                        sequencePtrs[j] = data;
                    }
                }
                textChunk->m_sequencePtrMap[sequenceDescriptor.m_id] = move(sequencePtrs);
            }

            if (m_chunkCacheSize > 0 && m_chunkCache.size() == m_chunkCacheSize) 
            {
                size_t candidateId = SIZE_MAX;
                int64_t minNumSequencesLeft = SIZE_MAX;
                for (const auto& it : m_chunkCache) 
                {
                    const auto& chunk = *(it.second.get());
                    size_t numSequencesUsed = 0;
                    #pragma omp atomic
                    numSequencesUsed += chunk.m_sequenceRequestCount;
                    int64_t numSequencesLeft = chunk.m_sequenceData.size() - numSequencesUsed;
                    if (numSequencesLeft < minNumSequencesLeft)
                    {
                        minNumSequencesLeft = numSequencesLeft;
                        candidateId = it.first;
                    }
                }
                assert(candidateId != SIZE_MAX);
                m_chunkCache.erase(candidateId);
            }


            if (m_chunkCacheSize > 0) 
            {
                m_chunkCache[chunkId] = textChunk;
            }

>>>>>>> 46a59455
            chunk = textChunk;
        }
    }
    return chunk;
}

template <class ElemType>
void TextParser<ElemType>::IncrementNumberOfErrorsOrDie() 
{
    if (--m_numAllowedErrors <= 0)
    {
        RuntimeError("Reached maximum allowed number of reader errors");
    }
}

template <class ElemType>
bool TextParser<ElemType>::Fill() 
{
    size_t bytesRead = fread(m_bufferStart, 1, BUFFER_SIZE, m_file);
    
    if (bytesRead == (size_t)-1)
        RuntimeError("Could not read from the input file %ls", m_filename.c_str());

    if (!bytesRead) 
    {
        return false;
    }

    m_fileOffsetStart = m_fileOffsetEnd;
    m_fileOffsetEnd += bytesRead;
    m_pos = m_bufferStart;
    m_bufferEnd = m_bufferStart + bytesRead;
    return true;
}

template <class ElemType>
void TextParser<ElemType>::SetFileOffset(int64_t offset)
{
    int rc = _fseeki64(m_file, offset, SEEK_SET);
    if (rc) {
        RuntimeError("Error seeking to position %" PRId64 " in file %ls", offset, m_filename.c_str());
    }

    m_fileOffsetStart = offset;
    m_fileOffsetEnd = offset;

    Fill();
}

template <class ElemType>
Sequence<ElemType> TextParser<ElemType>::LoadSequence(bool verifyId, const SequenceDescriptor& sequenceDsc) {
    auto fileOffset = sequenceDsc.m_fileOffset;

    if (fileOffset < m_fileOffsetStart || fileOffset > m_fileOffsetEnd)
    {
        SetFileOffset(fileOffset);
    }


    size_t bufferOffset = fileOffset - m_fileOffsetStart;
    m_pos = m_bufferStart + bufferOffset;
    int64_t bytesToRead = sequenceDsc.m_byteSize;


    if (verifyId) {
        size_t id;
        if (!ReadUint64(id, bytesToRead) || id != sequenceDsc.m_id) {
            RuntimeError("Did not find the expected sequence id ( %" PRIu64 ") "
                " at the file offset = %" PRId64 "\n", sequenceDsc.m_id, GetFileOffset());
        }
    }

    Sequence<ElemType> sequence;

    // TODO: reuse loaded sequences instead of creating new ones!
    for (auto const & stream : m_streamInfos) {
        if (stream.m_type == StorageType::dense)
        {
            sequence.push_back(unique_ptr<DenseData<ElemType>>(
                new DenseData<ElemType>(stream.m_sampleDimension * sequenceDsc.m_numberOfSamples)));
        }
        else
        {
            sequence.push_back(unique_ptr<SparseData<ElemType>>(new SparseData<ElemType>()));
        }
    }

    size_t numRowsRead = 0, expectedRowCount = sequenceDsc.m_numberOfSamples;
    for (size_t i = 0; i < expectedRowCount; i++)
    {
        if ((ReadRow(sequence, bytesToRead)))
        {
            ++numRowsRead;
        }
        else 
        {
            IncrementNumberOfErrorsOrDie();
            if (m_traceLevel >= Warning)
            {
                fprintf(stderr,
                    "WARNING: could not read a row (# %" PRIu64 ")"
                    " while loading sequence (id = %" PRIu64 ")"
                    " at the offset = %" PRId64 "\n", i, sequenceDsc.m_id, GetFileOffset());
            }
        } 

        if (!bytesToRead && numRowsRead < expectedRowCount)
        {
            if (m_traceLevel >= Warning)
            {
                fprintf(stderr,
                    "WARNING: exhaused all expected input"
                    " expected for the current sequence (id = %" PRIu64 ")"
                    " at the offset = %" PRId64 "\n", sequenceDsc.m_id, GetFileOffset());
            }
            break;
        }
    }

    if (m_traceLevel >= Info)
    {
        fprintf(stderr,
            "INFO: finished loading sequence (id = %" PRIu64 "),"
            " successfully read %" PRIu64 " out of expected %" PRIu64 " rows\n",
            sequenceDsc.m_id, numRowsRead, expectedRowCount);
    }

    return sequence;
}

// read one whole line of input 
template <class ElemType>
bool TextParser<ElemType>::ReadRow(Sequence<ElemType>& sequence, int64_t& bytesToRead) {
    bool found = false;
    while (bytesToRead && CanRead())
    {
        char c = *m_pos;

        if (isNumber(c) || c == COLUMN_DELIMITER || c == CARRIAGE_RETURN) {
            // skip sequence ids, column separators and CRs.
            ++m_pos;
            --bytesToRead;
            continue;
        }

        if (c == ROW_DELIMITER)
        {
            // found the end of row, skip the delimiter, return.
            ++m_pos;
            --bytesToRead;
            return found;
        }

        size_t id;
        if (!GetInputId(id, bytesToRead)) {
            IncrementNumberOfErrorsOrDie();
            SkipToNextInput(bytesToRead);
            continue;
        }

        const StreamInfo& stream = m_streamInfos[id];

        if (stream.m_type == StorageType::dense)
        {
            DenseData<ElemType>* data = (DenseData<ElemType>*)(sequence[id].get());
            vector<ElemType>& values = data->m_buffer;
            size_t size = values.size();
            // TODO: assert that size % stream.sampleSize == 0.
            if (!ReadDenseSample(values, stream.m_sampleDimension, bytesToRead)) {
                // expected a dense sample, but was not able to fully read it, ignore it.
                if (values.size() != size) {
                    //clean up the buffer
                    values.resize(size);
                }
                IncrementNumberOfErrorsOrDie();
                SkipToNextInput(bytesToRead);
                continue;
            }
            // everything went well, increment the number of samples.
            data->m_numberOfSamples++;
        }
        else
        {
            SparseData<ElemType>* data = (SparseData<ElemType>*)(sequence[id].get());
            vector<ElemType>& values = data->m_buffer;
            size_t size = values.size();
            vector<size_t> indices;
            if (!ReadSparseSample(values, indices, bytesToRead)) {
                // expected a sparse sample, but something went south, ignore it.
                if (values.size() != size) {
                    //clean up the buffer
                    values.resize(size);
                }
                IncrementNumberOfErrorsOrDie();
                SkipToNextInput(bytesToRead);
                continue;
            }
            data->m_indices.push_back(indices);
            data->m_numberOfSamples++;
        }

        found |= true;
    }

    if (m_traceLevel >= Warning)
    {
        fprintf(stderr,
            "WARNING: exhaused all input expected for the current sequence"
            " while reading an input row"
            " at the offset = %" PRId64 "\n", GetFileOffset());
    }
    return false;
}

template <class ElemType>
bool TextParser<ElemType>::GetInputId(size_t& id, int64_t& bytesToRead)
{
    char* scratchIndex = m_scratch;

    char c = *m_pos;

    // prefix check.
    if (c != NAME_PREFIX) {
        if (m_traceLevel >= Warning)
        {
            fprintf(stderr,
                "WARNING: unexpected character('%c') in place of a name prefix ('%c')"
                " while reading an input name"
                " at the offset = %" PRId64 "\n", c, NAME_PREFIX, GetFileOffset());
        }
        return false;
    }

    // skip name prefix
    ++m_pos;
    --bytesToRead;

    while (bytesToRead && CanRead())
    {
        c = *m_pos;

        // an input id can be followed by a value marker, end of line (also, carriage return),
        // column separator or the name prefix of the following input.
        if (c <= VALUE_DELIMITER || c == NAME_PREFIX)
        {
            size_t size = scratchIndex - m_scratch;
            if (size)
            {
                string name(m_scratch, size);
                auto it = m_aliasToIdMap.find(name);
                if (it != m_aliasToIdMap.end()) {
                    id = it->second;
                    return true;
                }
                else if (m_traceLevel >= Warning)
                {
                    fprintf(stderr,
                        "WARNING: an invalid input name ('%s')"
                        " while reading an input name"
                        " at the offset = %" PRId64 "\n", name.c_str(), GetFileOffset());
                }
            }
            else if (m_traceLevel >= Warning)
            {
                fprintf(stderr,
                    "WARNING: a name prefix is immediately  followed by a delimiter"
                    " while reading an input name"
                    " at the offset = %" PRId64 "\n", GetFileOffset());
            }

            return false;
        }
        else if (scratchIndex < (m_scratch + m_maxAliasLength))
        {
            *scratchIndex = c;
            ++scratchIndex;
        }
        else
        {
            // the current string length already equal to the maximum expected length,
            // yet it's not followed by a delimiter.
            if (m_traceLevel >= Warning)
            {
                fprintf(stderr,
                    "WARNING: was not able to find an input name"
                    " at the offset = %" PRId64 "\n", GetFileOffset());
            }
            return false;
        }

        ++m_pos;
        --bytesToRead;
    }

    if (m_traceLevel >= Warning)
    {
        fprintf(stderr,
            "WARNING: exhaused all input expected for the current sequence"
            " while reading an input name"
            " at the offset = %" PRId64 "\n", GetFileOffset());
    }
    return false;
}

template <class ElemType>
bool TextParser<ElemType>::ReadDenseSample(vector<ElemType>& values, size_t sampleSize, int64_t& bytesToRead)
{
    size_t counter = 0;
    ElemType value;

    while (bytesToRead && CanRead())
    {
        char c = *m_pos;

        // return as soon as we hit a non-printable or a name prefix
        if (c < VALUE_DELIMITER || c == NAME_PREFIX)
        {
            // TODO: 
            // if (counter > sampleSize) -- drop the extra elements?
            // increment the number of errors by the diff(sampleSize and counter)
            // and return true?
            // what if counter == 0?

            if (counter > sampleSize) 
            {
                RuntimeError("Encountered a sample (size = %" PRId64 ")"
                    " exceeding the expected size of %" PRId64 " at the offset  %" PRId64, 
                    counter, sampleSize, GetFileOffset());
            }

            while (counter < sampleSize)
            {
                // For dense matrices, it should be possible to input only the left part
                // if the suffix is sparse. Fill up the rest with zeros.
                values.push_back(0.0f);
                ++counter;
            }

            return true;
        }

        if (c == VALUE_DELIMITER)
        {
            // skip value delimiters
            ++m_pos;
            --bytesToRead;
            continue;
        }

        if (!ReadRealNumber(value, bytesToRead)) {
            // For the time being, return right away;
            return false;
            // TODO: figure out what to do here.
            //IncrementNumberOfErrorsOrDie();
            //SkipToNextValue(bytesToRead);
            // Add a zero instead (is this a valid strategy?)
            //value = 0.0f;
        }

        values.push_back(value);
        ++counter;
    }

    IncrementNumberOfErrorsOrDie();
    if (m_traceLevel >= Warning)
    {
        fprintf(stderr,
            "WARNING: exhaused all input expected for the current sequence"
            " while reading a dense sample"
            " at the offset = %" PRId64 "\n", GetFileOffset());
    }
    return false;
}

template <class ElemType>
bool TextParser<ElemType>::ReadSparseSample(std::vector<ElemType>& values, std::vector<size_t>& indices, int64_t& bytesToRead)
{
    size_t index;
    ElemType value;

    while (bytesToRead && CanRead())
    {
        char c = *m_pos;

        // return as soon as we hit a non-printable or a name prefix
        if (c < VALUE_DELIMITER || c == NAME_PREFIX)
        {
            // empty sparse samples are allowed ("|InputeName_1|InputName2...")
            return true;
        }

        if (c == VALUE_DELIMITER)
        {
            // skip value delimiters
            ++m_pos;
            --bytesToRead;
            continue;
        }

        // read next sparse index
        if (!ReadUint64(index, bytesToRead)) {
            // For the time being, return right away;
            return false;
            // TODO: figure out what to do here.
            //IncrementNumberOfErrorsOrDie();
            //SkipToNextValue(bytesToRead);
            //continue;
        }

        // an index must be followed by a delimiter
        c = *m_pos;
        if (c == INDEX_DELIMITER)
        {
            // consume index delimiter
            ++m_pos;
            --bytesToRead;
        }
        else
        {
            if (m_traceLevel >= Warning)
            {
                fprintf(stderr,
                    "WARNING: unexpected character('%c') after a sparse value index"
                    " at the offset = %" PRId64 "\n", c, GetFileOffset());
            }
            return false;
        }
        
        // read the corresponding value
        if (!ReadRealNumber(value, bytesToRead)) {
            // For the time being, return right away;
            return false;
            // TODO: figure out what to do here.
            //IncrementNumberOfErrorsOrDie();
            //SkipToNextValue(bytesToRead);
            //continue;
        }

        values.push_back(value);
        indices.push_back(index);
    }

    IncrementNumberOfErrorsOrDie();
    if (m_traceLevel >= Warning)
    {
        fprintf(stderr,
            "WARNING: exhaused all input expected for the current sequence"
            " while reading a sparse sample"
            " at the offset = %" PRId64 "\n", GetFileOffset());
    }

    return false;
}

template <class ElemType>
void TextParser<ElemType>::SkipToNextValue(int64_t& bytesToRead)
{
    while (bytesToRead && CanRead())
    {
        char c = *m_pos;
        // skip everything until we hit either a value marker, an input marker or the end of row.
        if (c == VALUE_DELIMITER || c == ROW_DELIMITER || c == NAME_PREFIX)
        {
            return;
        }
        ++m_pos;
        --bytesToRead;
    }
}

template <class ElemType>
void TextParser<ElemType>::SkipToNextInput(int64_t& bytesToRead)
{
    while (bytesToRead && CanRead())
    {
        char c = *m_pos;
        // skip everything until we hit either an input marker or the end of row.
        if (c == NAME_PREFIX || c == ROW_DELIMITER)
        {
            return;
        }
        ++m_pos;
        --bytesToRead;
    }
}

template <class ElemType>
bool TextParser<ElemType>::ReadUint64(size_t& id, int64_t& bytesToRead) {
    id = 0;
    bool found = false;
    while (bytesToRead && CanRead())
    {
        char c = *m_pos;

        if (!isNumber(c))
        {
            return found;
        }

        found |= true;

        size_t temp = id;
        id = id * 10 + (c - '0');
        if (temp > id)
        {
            if (m_traceLevel >= Warning)
            {
                fprintf(stderr,
                    "WARNING: size_t overflow while reading a uint64"
                    " at the offset = %" PRId64 "\n", GetFileOffset());
            }

            return false;
        }

        ++m_pos;
        --bytesToRead;
    }

    if (m_traceLevel >= Warning)
    {
        fprintf(stderr,
            "WARNING: exhaused all input expected for the current sequence"
            " while reading a uint64"
            " at the offset = %" PRId64 "\n", GetFileOffset());
    }
    return false;
}



// TODO: better precision (at the moment we're at parity with UCIFast)?
// Assumes that bytesToRead is greater than the number of characters 
// in the string representation of the floating point number
// (i.e., the string is followed by one of the delimiters)
// Post condition: m_pos points to the first character that 
// cannot be parsed as part of a floating point number.
// Returns true if parsing was successful.
template <class ElemType>
bool TextParser<ElemType>::ReadRealNumber(ElemType& value, int64_t& bytesToRead)
{
    State state = State::Init;
    double coefficient = .0, number = .0, divider = .0;
    bool negative = false;

    while (bytesToRead && CanRead())
    {
        char c = *m_pos;

        switch (state)
        {
        case State::Init:
            // the number must either start with a number or a sign
            if (isNumber(c))
            {
                state = IntegralPart;
                number = (c - '0');
            }
            else if (isSign(c))
            {
                state = Sign;
                negative = (c == '-');
            }
            else
            {
                if (m_traceLevel >= Warning)
                {
                    fprintf(stderr,
                        "WARNING: unexpected prefix('%c') while reading a floating point value"
                        " at the offset = %" PRId64 "\n", c, GetFileOffset());
                }
                return false;
            }
            break;
        case Sign:
            // the sign must be followed by a number
            if (isNumber(c))
            {
                state = IntegralPart;
                number = (c - '0');
            }
            else
            {
                if (m_traceLevel >= Warning)
                {
                    fprintf(stderr,
                        "WARNING: a sign symbol is followed by an unexpected character('%c')"
                        " while reading a floating point value"
                        " at the offset = %" PRId64 "\n", c, GetFileOffset());
                }
                return false;
            }
            break;
        case IntegralPart:
            if (isNumber(c))
            {
                number = number * 10 + (c - '0');
            }
            else if (c == '.')
            {
                state = Period;
            }
            else if (isE(c))
            {
                state = TheLetterE;
                coefficient = (negative) ? -number : number;
                number = 0;
            }
            else
            {
                value = static_cast<ElemType>((negative) ? -number : number);
                return true;
            }
            break;
        case Period:
            if (isNumber(c))
            {
                state = FractionalPart;
                coefficient = number;
                number = (c - '0');
                divider = 10;
            }
            else
            {
                value = static_cast<ElemType>((negative) ? -number : number);
                return true;
            }
            break;
        case FractionalPart:
            if (isNumber(c))
            {
                // TODO: ignore if number of precision digits > FLT_DIG/DBL_DIG
                // or check for overflows.
                // no state change
                number = number * 10 + (c - '0');
                divider *= 10;
            }
            else if (isE(c))
            {
                state = TheLetterE;
                coefficient += (number / divider);
                if (negative)
                {
                    coefficient = -coefficient;
                }
            }
            else
            {
                coefficient += (number / divider);
                value = static_cast<ElemType>((negative) ? -coefficient : coefficient);
                return true;
            }
            break;
        case TheLetterE:
            // followed with optional minus or plus sign and nonempty sequence of decimal digits
            if (isNumber(c))
            {
                state = Exponent;
                negative = false;
                number = (c - '0');
            }
            else if (isSign(c))
            {
                state = ExponentSign;
                negative = (c == '-');
            }
            else
            {
                if (m_traceLevel >= Warning)
                {
                    fprintf(stderr,
                        "WARNING: the exponent symbol is followed by an unexpected character('%c')"
                        " while reading a floating point value"
                        " at the offset = %" PRId64 "\n", c, GetFileOffset());
                }
                return false;
            }
            break;
        case ExponentSign:
            // exponent sign must be followed by a number
            if (isNumber(c))
            {
                state = Exponent;
                number = (c - '0');
            }
            else
            {
                if (m_traceLevel >= Warning)
                {
                    fprintf(stderr,
                        "WARNING: an exponent sign symbol is followed by an unexpected character('%c')"
                        " while reading a floating point value"
                        " at the offset = %" PRId64 "\n", c, GetFileOffset());
                }
                return false;
            }
            break;
        case Exponent:
            if (isNumber(c))
            {
                // no state change
                number = number * 10 + (c - '0');
            }
            else {
                double exponent = (negative) ? -number : number;
                value = static_cast<ElemType>(coefficient * pow(10.0, exponent));
                return true;
            }
            break;
        default:
            LogicError("Invalid parsing state");
        }

        ++m_pos;
        --bytesToRead;
    }

    if (m_traceLevel >= Warning)
    {
        fprintf(stderr,
            "WARNING: exhaused all input expected for the current sequence"
            " while reading  a floating point value"
            " at the offset = %" PRId64 "\n", GetFileOffset());
    }

    return false;
}

template <class ElemType>
void TextParser<ElemType>::SetTraceLevel(unsigned int traceLevel) {
    m_traceLevel = traceLevel;
}

template <class ElemType>
void TextParser<ElemType>::SetMaxAllowedErrors(unsigned int maxErrors) {
    m_numAllowedErrors = maxErrors;
}

template <class ElemType>
void TextParser<ElemType>::SetSkipSequenceIds(bool skip) {
    m_skipSequenceIds = skip;
}

template <class ElemType>
void TextParser<ElemType>::SetChunkCacheSize(unsigned int size) {
    m_chunkCacheSize = size;
}

template <class ElemType>
void TextParser<ElemType>::SetChunkSize(int64_t size) {
    m_chunkSize = size;
}

template class TextParser<float>;
template class TextParser<double>;
}}}<|MERGE_RESOLUTION|>--- conflicted
+++ resolved
@@ -126,22 +126,14 @@
     return m_streams;
 }
 
-<<<<<<< HEAD
-size_t TextParser::GetTotalNumberOfChunks() 
-=======
 template <class ElemType>
 size_t TextParser<ElemType>::GetTotalNumberOfChunks() 
->>>>>>> 46a59455
 {
     return m_index->m_chunks.size();
 }
 
-<<<<<<< HEAD
-void TextParser::FillSequenceDescriptions(SequenceDescriptions& timeline) const
-=======
 template <class ElemType>
 void TextParser<ElemType>::FillSequenceDescriptions(SequenceDescriptions& timeline) const
->>>>>>> 46a59455
 {
     timeline.resize(m_index->m_timeline.size());
     std::transform(
@@ -162,27 +154,6 @@
     m_sequenceRequestCount = 0;
 }
 
-<<<<<<< HEAD
-vector<SequenceDataPtr> TextParser::TextDataChunk::GetSequence(size_t sequenceId)
-{
-    vector<SequenceDataPtr> sequence;
-    #pragma omp critical
-    {
-        assert(m_sequenceRequestCount < m_sequencePtrMap.size());
-        auto it = m_sequencePtrMap.find(sequenceId);
-        assert(it != m_sequencePtrMap.end());
-        if (++m_sequenceRequestCount == m_sequencePtrMap.size())
-        {
-            // all sequences in this chunk have been used up,
-            // now it's time to remove it from the cache.
-            // TODO: add to list of eviction candidates.
-            // TODO: use thread-safe data-structure.
-            m_parent.m_chunkCache.erase(m_id);
-        }
-        sequence = it->second;
-    }
-    return sequence;
-=======
 template <class ElemType>
 vector<SequenceDataPtr> TextParser<ElemType>::TextDataChunk::GetSequence(size_t sequenceId)
 {
@@ -191,7 +162,6 @@
 #pragma omp atomic
     ++m_sequenceRequestCount;
     return it->second;
->>>>>>> 46a59455
 }
 
 template <class ElemType>
@@ -200,91 +170,50 @@
     ChunkPtr chunk;
     #pragma omp critical
     {
-        auto it = m_chunkCache.find(chunkId);
-        if (it != m_chunkCache.end())
-        {
+    auto it = m_chunkCache.find(chunkId);
+    if (it != m_chunkCache.end()) 
+    {
             chunk = it->second;
-        }
+    }
         else 
         {
-            const auto& chunkDescriptor = m_index->m_chunks[chunkId];
-<<<<<<< HEAD
-            auto textChunk = make_shared<TextDataChunk>(chunkDescriptor, *this);
-            vector<Sequence> sequences(chunkDescriptor.m_numSequences);
-            for (size_t i = 0; i < chunkDescriptor.m_numSequences; ++i)
-            {
-                size_t offset = chunkDescriptor.m_timelineOffset + i;
-                const auto& sequenceDescriptor = m_index->m_timeline[offset];
+    const auto& chunkDescriptor = m_index->m_chunks[chunkId];
+            auto textChunk = make_shared<TextDataChunk>(chunkDescriptor);
+            vector<Sequence<ElemType>> sequences(chunkDescriptor.m_numSequences);
+    for (size_t i = 0; i < chunkDescriptor.m_numSequences; ++i)
+    {
+        size_t offset = chunkDescriptor.m_timelineOffset + i;
+        const auto& sequenceDescriptor = m_index->m_timeline[offset];
                 textChunk->m_sequenceData[i] = move(LoadSequence(!m_skipSequenceIds, sequenceDescriptor));
                 const auto& sequenceData = textChunk->m_sequenceData[i];
-                vector<SequenceDataPtr> sequencePtrs(m_numberOfStreams);
-                for (size_t j = 0; j < m_numberOfStreams; ++j)
-                {
-                    const StreamInfo& stream = m_streamInfos[j];
-                    if (stream.m_type == StorageType::dense)
-                    {
-                        DenseData* loadedData = (DenseData*)(sequenceData[j].get());
-                        auto data = make_shared<DenseSequenceData>();
-                        data->m_data = loadedData->m_buffer.data();
-                        data->m_sampleLayout = m_streams[j]->m_sampleLayout;
-                        data->m_numberOfSamples = loadedData->m_numberOfSamples;
+        vector<SequenceDataPtr> sequencePtrs(m_numberOfStreams);
+        for (size_t j = 0; j < m_numberOfStreams; ++j)
+        {
+            const StreamInfo& stream = m_streamInfos[j];
+            if (stream.m_type == StorageType::dense)
+            {
+                        DenseData<ElemType>* loadedData = (DenseData<ElemType>*)(sequenceData[j].get());
+                auto data = make_shared<DenseSequenceData>();
+                data->m_data = loadedData->m_buffer.data();
+                data->m_sampleLayout = m_streams[j]->m_sampleLayout;
+                data->m_numberOfSamples = loadedData->m_numberOfSamples;
                         data->m_chunk = textChunk;
                         data->m_id = sequenceDescriptor.m_id;
-                        sequencePtrs[j] = data;
-                    }
-                    else
-                    {
-                        SparseData* loadedData = (SparseData*)(sequenceData[j].get());
-                        auto data = make_shared<SparseSequenceData>();
-                        data->m_data = loadedData->m_buffer.data();
-                        data->m_indices = move(loadedData->m_indices);
+                sequencePtrs[j] = data;
+            }
+            else
+            {
+                        SparseData<ElemType>* loadedData = (SparseData<ElemType>*)(sequenceData[j].get());
+                auto data = make_shared<SparseSequenceData>();
+                data->m_data = loadedData->m_buffer.data();
+                data->m_indices = move(loadedData->m_indices);
                         data->m_chunk = textChunk;
                         data->m_id = sequenceDescriptor.m_id;
-                        sequencePtrs[j] = data;
-                    }
-                }
+                sequencePtrs[j] = data;
+            }
+        }
                 textChunk->m_sequencePtrMap[sequenceDescriptor.m_id] = move(sequencePtrs);
-            }
-
-            // TODO: implement cache eviction. 
-            m_chunkCache[chunkId] = textChunk;
-=======
-            auto textChunk = make_shared<TextDataChunk>(chunkDescriptor);
-            vector<Sequence<ElemType>> sequences(chunkDescriptor.m_numSequences);
-            for (size_t i = 0; i < chunkDescriptor.m_numSequences; ++i)
-            {
-                size_t offset = chunkDescriptor.m_timelineOffset + i;
-                const auto& sequenceDescriptor = m_index->m_timeline[offset];
-                textChunk->m_sequenceData[i] = move(LoadSequence(!m_skipSequenceIds, sequenceDescriptor));
-                const auto& sequenceData = textChunk->m_sequenceData[i];
-                vector<SequenceDataPtr> sequencePtrs(m_numberOfStreams);
-                for (size_t j = 0; j < m_numberOfStreams; ++j)
-                {
-                    const StreamInfo& stream = m_streamInfos[j];
-                    if (stream.m_type == StorageType::dense)
-                    {
-                        DenseData<ElemType>* loadedData = (DenseData<ElemType>*)(sequenceData[j].get());
-                        auto data = make_shared<DenseSequenceData>();
-                        data->m_data = loadedData->m_buffer.data();
-                        data->m_sampleLayout = m_streams[j]->m_sampleLayout;
-                        data->m_numberOfSamples = loadedData->m_numberOfSamples;
-                        data->m_chunk = textChunk;
-                        data->m_id = sequenceDescriptor.m_id;
-                        sequencePtrs[j] = data;
-                    }
-                    else
-                    {
-                        SparseData<ElemType>* loadedData = (SparseData<ElemType>*)(sequenceData[j].get());
-                        auto data = make_shared<SparseSequenceData>();
-                        data->m_data = loadedData->m_buffer.data();
-                        data->m_indices = move(loadedData->m_indices);
-                        data->m_chunk = textChunk;
-                        data->m_id = sequenceDescriptor.m_id;
-                        sequencePtrs[j] = data;
-                    }
-                }
-                textChunk->m_sequencePtrMap[sequenceDescriptor.m_id] = move(sequencePtrs);
-            }
+    }
 
             if (m_chunkCacheSize > 0 && m_chunkCache.size() == m_chunkCacheSize) 
             {
@@ -310,10 +239,9 @@
 
             if (m_chunkCacheSize > 0) 
             {
-                m_chunkCache[chunkId] = textChunk;
-            }
-
->>>>>>> 46a59455
+            m_chunkCache[chunkId] = textChunk;
+            }
+
             chunk = textChunk;
         }
     }
