--- conflicted
+++ resolved
@@ -11,55 +11,11 @@
 
 namespace Microsoft { namespace MSR { namespace CNTK {
 
-<<<<<<< HEAD
 MBLayoutPtr SequencePacker::CreateMBLayout(const StreamBatch& batch)
 {
     vector<MBLayout::SequenceInfo> infos;
     for (size_t index = 0; index < batch.size(); ++index)
-=======
-SequencePacker::SequencePacker(
-    MemoryProviderPtr memoryProvider,
-    TransformerPtr transformer,
-    size_t minibatchSize,
-    const std::vector<StreamDescriptionPtr>& streams) : PackerBase(memoryProvider, transformer, minibatchSize, streams)
-{
-    for (int i = 0; i < m_outputStreamDescriptions.size(); ++i)
-    {
-        m_streamBufferSizes.push_back(0);
-        m_streamBuffers.push_back(nullptr);
-    }
-}
-
-// Reading minibatch.
-Minibatch SequencePacker::ReadMinibatch()
-{
-    assert(m_streamBufferSizes.size() == m_streamBuffers.size());
-    const auto sequences = m_transformer->GetNextSequences(m_minibatchSize);
-
-    Minibatch minibatch(sequences.m_endOfEpoch);
-    if (sequences.m_data.empty())
-    {
-        return minibatch;
-    }
-
-    // For each stream packing the minibatch.
-    minibatch.m_data.reserve(sequences.m_data.size());
-    for (size_t streamIndex = 0; streamIndex < sequences.m_data.size(); ++streamIndex)
-    {
-        minibatch.m_data.push_back(PackStreamMinibatch(sequences.m_data[streamIndex], streamIndex));
-    }
-
-    return minibatch;
-}
-
-StreamMinibatchPtr SequencePacker::PackStreamMinibatch(const std::vector<SequenceDataPtr>& sequences, size_t streamId)
-{
-    // Create sequence info for each sequences that we have got from the transformer.
-
-    std::vector<MBLayout::SequenceInfo> inputSequences;
-    for (size_t index = 0; index < sequences.size(); ++index)
->>>>>>> 3bd2a123
-    {
+        {
         MBLayout::SequenceInfo info;
 
         info.seqId = index;
@@ -72,56 +28,9 @@
     vector<size_t> rowAllocations;
 
     // Creating the minibatch layout.
-<<<<<<< HEAD
     MBLayoutPtr pMBLayout = make_shared<MBLayout>();
     pMBLayout->InitAsPackedSequences(infos, placement, rowAllocations);
     return pMBLayout;
-=======
-    MBLayoutPtr layout = std::make_shared<MBLayout>();
-    layout->InitAsPackedSequences(inputSequences, placement, rowAllocations);
-
-    // Allocating necessary data buffer for the stream.
-    size_t sampleSize = GetSampleSize(m_inputStreamDescriptions[streamId]);
-    size_t totalNumberOfSamplesInBytes = layout->GetNumCols() * sampleSize;
-    if (m_streamBufferSizes[streamId] < totalNumberOfSamplesInBytes)
-    {
-        m_streamBuffers[streamId] = AllocateBuffer(layout->GetNumCols(), sampleSize);
-        m_streamBufferSizes[streamId] = totalNumberOfSamplesInBytes;
-    }
-
-    // Packing the actual data.
-    StorageType storageType = m_inputStreamDescriptions[streamId]->m_storageType;
-    size_t elementSize = GetSizeByType(m_inputStreamDescriptions[streamId]->m_elementType);
-    const auto& packedSequences = layout->GetAllSequences();
-    char* streamBuffer = m_streamBuffers[streamId].get();
-    for (const auto& sequence : packedSequences)
-    {
-        if (sequence.seqId == GAP_SEQUENCE_ID)
-            continue;
-        const auto& data = sequences[sequence.seqId];
-
-        // Packing the sequence
-        for (size_t sampleIndex = 0; sampleIndex < sequence.GetNumTimeSteps(); ++sampleIndex)
-        {
-            char* destination = streamBuffer + layout->GetColumnIndex(sequence, sampleIndex) * sampleSize;
-            if (storageType == StorageType::dense)
-            {
-                PackDenseSample(destination, data, sampleIndex, elementSize, sampleSize);
-            }
-            else // sparse
-            {
-                assert(storageType == StorageType::sparse_csc);
-                PackSparseSample(destination, data, sampleIndex, elementSize, sampleSize);
-            }
-        }
-    }
-
-    // Ok, minibatch is ready, give it out.
-    StreamMinibatchPtr result = std::make_shared<StreamMinibatch>();
-    result->m_data = m_streamBuffers[streamId].get();
-    result->m_layout = layout;
-    return result;
->>>>>>> 3bd2a123
 }
 
 }}}