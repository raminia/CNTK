//
// Copyright (c) Microsoft. All rights reserved.
// Licensed under the MIT license. See LICENSE.md file in the project root for full license information.
//

#pragma once

#include "Reader.h"
#include "MemoryProvider.h"
#include "Transformer.h"
#include "Packer.h"
#include <deque>

namespace Microsoft { namespace MSR { namespace CNTK {

// A base class for Packers.
class PackerBase : public Packer
{
public:

    virtual Minibatch ReadMinibatch() override;

protected:

    struct StreamBuffer
    {
        size_t m_size; // buffer size in bytes.
        // Memory provider.
        // TODO: Should possibly switch to matrices here.
        MemoryProviderPtr m_memoryProvider;
        std::shared_ptr<char> m_data; // contiguous array of data.

        StreamBuffer(MemoryProviderPtr m_memoryProvider) :
            m_size(0), m_memoryProvider(m_memoryProvider), m_data(nullptr)
        {
        }
        void Resize(size_t newSize);
    };

    PackerBase(MemoryProviderPtr memoryProvider,
        TransformerPtr transformer,
        size_t minibatchSize,
        const std::vector<StreamDescriptionPtr>& streams);

    typedef std::vector<SequenceDataPtr> StreamBatch;

    size_t GetSampleSize(StreamDescriptionPtr stream);

    virtual MBLayoutPtr PackDenseStream(const StreamBatch& batch, size_t streamIndex);

    virtual MBLayoutPtr PackSparseStream(const StreamBatch& batch, size_t streamIndex);

    // Packs a sparse sample as dense.
<<<<<<< HEAD
    inline void PackSparseSampleAsDense(char* destination, SparseSequenceDataPtr sequence,
        size_t sampleIndex, size_t sampleOffset, size_t sampleSize, size_t elementSize);

    // Packs a dense sample as dense.
    inline void PackDenseSample(char* destination, SequenceDataPtr sequence, size_t sampleOffset, size_t sampleSize);

   
=======
    void PackSparseSampleAsDense(char* destination, SparseSequenceDataPtr sequence,
        size_t sampleIndex, size_t sampleOffset, size_t sampleSize, size_t elementSize);

    // Packs a dense sample as dense.
    void PackDenseSample(char* destination, SequenceDataPtr sequence, size_t sampleOffset, size_t sampleSize);

>>>>>>> a7e439e9
    virtual MBLayoutPtr CreateMBLayout(const StreamBatch& batch) = 0;
    
    TransformerPtr m_transformer;

    // Input stream descriptions provided by the transformer.
    std::vector<StreamDescriptionPtr> m_outputStreamDescriptions;

    // Output stream descriptions expected by the network.
    std::vector<StreamDescriptionPtr> m_inputStreamDescriptions;

    // Buffers for allocated data.
    std::vector<StreamBuffer> m_streamBuffers;

    // Minibatch size in samples.
    size_t m_minibatchSize;
};

inline void PackerBase::PackSparseSampleAsDense(char* destination, SparseSequenceDataPtr sequence,
    size_t sampleIndex, size_t sampleOffset, size_t sampleSize, size_t elementSize)
{
    //The sample is sparse, first, need to zero out the buffer.
    memset(destination, 0, sampleSize);
    size_t nonZeroCount = sequence->m_nnzCounts[sampleIndex];
    // Iterate through non zero elements and copy them to the corresponding place using their index.
    // In a sparse sequence, m_data points to the array of non zero elements,
    // m_indices stores the non-zero row indexes for each element.
    for (size_t nonZeroIndex = 0; nonZeroIndex < nonZeroCount; ++nonZeroIndex)
    {

        auto rowIndex = sequence->m_indices[sampleOffset + nonZeroIndex];
        size_t elementOffset = rowIndex * elementSize;
        assert(elementOffset < sampleSize);
        const auto* source = (const char*)(sequence->m_data) + (sampleOffset + nonZeroIndex) * elementSize;
        memcpy(destination + elementOffset, source, elementSize);
    }
}

inline void PackerBase::PackDenseSample(char* destination, SequenceDataPtr sequence, size_t sampleOffset, size_t sampleSize)
{
    // Because the sample is dense - simply copying it to the output.
    memcpy(destination, (const char*)(sequence->m_data) + sampleOffset, sampleSize);
}

}}}<|MERGE_RESOLUTION|>--- conflicted
+++ resolved
@@ -38,9 +38,9 @@
     };
 
     PackerBase(MemoryProviderPtr memoryProvider,
-        TransformerPtr transformer,
-        size_t minibatchSize,
-        const std::vector<StreamDescriptionPtr>& streams);
+               TransformerPtr transformer,
+               size_t minibatchSize,
+               const std::vector<StreamDescriptionPtr>& streams);
 
     typedef std::vector<SequenceDataPtr> StreamBatch;
 
@@ -51,24 +51,14 @@
     virtual MBLayoutPtr PackSparseStream(const StreamBatch& batch, size_t streamIndex);
 
     // Packs a sparse sample as dense.
-<<<<<<< HEAD
-    inline void PackSparseSampleAsDense(char* destination, SparseSequenceDataPtr sequence,
-        size_t sampleIndex, size_t sampleOffset, size_t sampleSize, size_t elementSize);
-
-    // Packs a dense sample as dense.
-    inline void PackDenseSample(char* destination, SequenceDataPtr sequence, size_t sampleOffset, size_t sampleSize);
-
-   
-=======
     void PackSparseSampleAsDense(char* destination, SparseSequenceDataPtr sequence,
         size_t sampleIndex, size_t sampleOffset, size_t sampleSize, size_t elementSize);
 
     // Packs a dense sample as dense.
     void PackDenseSample(char* destination, SequenceDataPtr sequence, size_t sampleOffset, size_t sampleSize);
 
->>>>>>> a7e439e9
     virtual MBLayoutPtr CreateMBLayout(const StreamBatch& batch) = 0;
-    
+
     TransformerPtr m_transformer;
 
     // Input stream descriptions provided by the transformer.
